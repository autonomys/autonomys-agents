--- conflicted
+++ resolved
@@ -47,13 +47,11 @@
     CONTRACT_ADDRESS: process.env.CONTRACT_ADDRESS,
     PRIVATE_KEY: process.env.PRIVATE_KEY,
 
-<<<<<<< HEAD
     // Tweet Search/Fetch Configuration
     ACCOUNTS_PER_BATCH: Number(process.env.ACCOUNTS_PER_BATCH) || 10,
     MAX_SEARCH_TWEETS: Number(process.env.MAX_SEARCH_TWEETS) || 20,
     MAX_TIMELINE_TWEETS: Number(process.env.MAX_TIMELINE_TWEETS) || 10,
-=======
+
     // BATCH CONFIG
     ENGAGEMENT_BATCH_SIZE: process.env.ENGAGEMENT_BATCH_SIZE || 15,
->>>>>>> 9c28c2cb
 }; 