import { createFetchTimelineTool } from './tools/fetchTimelineTool.js';
import { createTweetSearchTool } from './tools/tweetSearchTool.js';
import { createAddResponseTool } from './tools/queueResponseTool.js';
import { createUpdateResponseTool } from './tools/queueResponseTool.js';
import { createQueueSkippedTool } from './tools/queueSkippedTool.js';
import { createSearchSimilarTweetsTool } from './tools/searchSimilarTweetsTool.js';
import { createMentionTool } from './tools/mentionTool.js';
import { ExtendedScraper } from '../services/twitter/api.js';

export const createTools = (scraper: ExtendedScraper) => {
  const mentionTool = createMentionTool(scraper);

<<<<<<< HEAD
  const fetchTimelineTool = createFetchTimelineTool();
=======
  const fetchTimelineTool = createFetchTimelineTool(scraper);
>>>>>>> ae9731ef

  const tweetSearchTool = createTweetSearchTool(scraper);

  const addResponseTool = createAddResponseTool();

  const updateResponseTool = createUpdateResponseTool();

  const queueSkippedTool = createQueueSkippedTool();

  const searchSimilarTweetsTool = createSearchSimilarTweetsTool();

  return {
    mentionTool,
    tweetSearchTool,
    addResponseTool,
    updateResponseTool,
    queueSkippedTool,
    searchSimilarTweetsTool,
    fetchTimelineTool,
    tools: [
      mentionTool,
      tweetSearchTool,
      addResponseTool,
      updateResponseTool,
      queueSkippedTool,
      searchSimilarTweetsTool,
      fetchTimelineTool,
    ],
  };
};<|MERGE_RESOLUTION|>--- conflicted
+++ resolved
@@ -10,11 +10,7 @@
 export const createTools = (scraper: ExtendedScraper) => {
   const mentionTool = createMentionTool(scraper);
 
-<<<<<<< HEAD
-  const fetchTimelineTool = createFetchTimelineTool();
-=======
   const fetchTimelineTool = createFetchTimelineTool(scraper);
->>>>>>> ae9731ef
 
   const tweetSearchTool = createTweetSearchTool(scraper);
 
