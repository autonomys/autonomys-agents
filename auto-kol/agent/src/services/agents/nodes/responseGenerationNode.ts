--- conflicted
+++ resolved
@@ -16,7 +16,6 @@
       logger.info(`Processing batch of ${batchToRespond.length} tweets for response generation`, {
         hasRejectedResponses: parsedContent.fromAutoApproval,
       });
-<<<<<<< HEAD
 
       await Promise.all(
         batchToRespond.map(async (item: any) => {
@@ -67,59 +66,6 @@
           const similarTweets = parseMessageContent(
             similarTweetsResponse.messages[similarTweetsResponse.messages.length - 1].content,
           );
-
-=======
-
-      await Promise.all(
-        batchToRespond.map(async (item: any) => {
-          const { tweet, decision, toneAnalysis, workflowState } = item;
-
-          if (!workflowState) {
-            item.workflowState = { autoFeedback: [] };
-          } else if (!workflowState.autoFeedback) {
-            workflowState.autoFeedback = [];
-          }
-
-          if (parsedContent.fromAutoApproval) {
-            item.retry = (item.retry || 0) + 1;
-            logger.info('Regenerating response due to rejection:', {
-              retry: item.retry,
-            });
-          } else {
-            item.retry = 0;
-          }
-
-          const lastFeedback = workflowState?.autoFeedback[workflowState?.autoFeedback.length - 1];
-          const rejectionInstructions = lastFeedback
-            ? prompts.formatRejectionInstructions(lastFeedback.reason)
-            : '';
-          const rejectionFeedback = lastFeedback
-            ? prompts.formatRejectionFeedback(lastFeedback.reason, lastFeedback.suggestedChanges)
-            : '';
-
-          const similarTweetsResponse = await config.toolNode.invoke({
-            messages: [
-              new AIMessage({
-                content: '',
-                tool_calls: [
-                  {
-                    name: 'search_similar_tweets',
-                    args: {
-                      query: `author:${tweet.author_username} ${tweet.text}`,
-                      k: 5,
-                    },
-                    id: 'similar_tweets_call',
-                    type: 'tool_call',
-                  },
-                ],
-              }),
-            ],
-          });
-
-          const similarTweets = parseMessageContent(
-            similarTweetsResponse.messages[similarTweetsResponse.messages.length - 1].content,
-          );
->>>>>>> ae9731ef
           const responseStrategy = await prompts.responsePrompt
             .pipe(config.llms.response)
             .pipe(prompts.responseParser)
