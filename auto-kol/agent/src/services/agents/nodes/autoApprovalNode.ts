import { AIMessage } from '@langchain/core/messages';
import { State, logger, parseMessageContent } from '../workflow.js';
import * as prompts from '../prompts.js';
import { WorkflowConfig } from '../workflow.js';
<<<<<<< HEAD
import { updateResponseStatusByTweetId } from '../../../database/index.js';
=======
import { getLastDsnCid, updateResponseStatusByTweetId } from '../../../database/index.js';
>>>>>>> ae9731ef
import { uploadToDsn } from '../../../utils/dsn.js';
import { config as globalConfig } from '../../../config/index.js';
import { ResponseStatus } from '../../../types/queue.js';

export const createAutoApprovalNode = (config: WorkflowConfig) => {
  return async (state: typeof State.State) => {
    logger.info('Auto Approval Node - Evaluating pending responses');
    try {
      const lastMessage = state.messages[state.messages.length - 1];
      const parsedContent = parseMessageContent(lastMessage.content);
      const { tweets, currentTweetIndex, batchToFeedback } = parsedContent;

      if (!batchToFeedback.length) {
        logger.info('No pending responses found');
        return {
          messages: [
            new AIMessage({
              content: JSON.stringify({
                fromAutoApproval: true,
                batchToRespond: [],
              }),
            }),
          ],
        };
      }

      const processedResponses = [];

      for (const response of batchToFeedback) {
        logger.info('Processing response', {
          tweetId: response.tweet.id,
          retry: response.retry,
        });

        const approval = await prompts.autoApprovalPrompt
          .pipe(config.llms.decision)
          .pipe(prompts.autoApprovalParser)
          .invoke({
            tweet: response.tweet,
            response: response.response,
            tone: response.toneAnalysis?.dominantTone,
            strategy: response.responseStrategy?.strategy,
          });

        if (approval.approved) {
          response.type = ResponseStatus.APPROVED;

          await updateResponseStatusByTweetId(response.tweet.id, ResponseStatus.APPROVED);

          if (globalConfig.POST_TWEETS) {
            logger.info('Sending tweet', {
              response: response.response,
              tweetId: response.tweet.id,
            });

            const sendTweetResponse = await config.client.sendTweet(
              response.response,
              response.tweet.id,
            );
            logger.info('Tweet sent', {
              sendTweetResponse,
            });
          }

          if (globalConfig.DSN_UPLOAD) {
            await uploadToDsn({
              data: response,
            });
          }
        } else if (response.retry > globalConfig.RETRY_LIMIT) {
          response.type = ResponseStatus.REJECTED;
          logger.info('Rejecting tweet', {
            tweetId: response.tweet.id,
          });
          await updateResponseStatusByTweetId(response.tweet.id, ResponseStatus.REJECTED);
          if (globalConfig.DSN_UPLOAD) {
            await uploadToDsn({
              data: response,
            });
          }
        } else {
          processedResponses.push({
            ...response,
            type: ResponseStatus.PENDING,
            workflowState: {
              ...response.workflowState,
              autoFeedback: [
                ...response.workflowState.autoFeedback,
                {
                  response: response.response,
                  reason: approval.reason,
                  suggestedChanges: approval.suggestedChanges,
                },
              ],
            },
            feedbackDecision: 'reject',
          });
        }
      }

      return {
        messages: [
          new AIMessage({
            content: JSON.stringify({
              tweets: tweets,
              currentTweetIndex: currentTweetIndex,
              fromAutoApproval: true,
              batchToRespond: processedResponses,
            }),
          }),
        ],
      };
    } catch (error) {
      logger.error('Error in auto approval node:', error);
      return { messages: [] };
    }
  };
};<|MERGE_RESOLUTION|>--- conflicted
+++ resolved
@@ -2,11 +2,7 @@
 import { State, logger, parseMessageContent } from '../workflow.js';
 import * as prompts from '../prompts.js';
 import { WorkflowConfig } from '../workflow.js';
-<<<<<<< HEAD
-import { updateResponseStatusByTweetId } from '../../../database/index.js';
-=======
 import { getLastDsnCid, updateResponseStatusByTweetId } from '../../../database/index.js';
->>>>>>> ae9731ef
 import { uploadToDsn } from '../../../utils/dsn.js';
 import { config as globalConfig } from '../../../config/index.js';
 import { ResponseStatus } from '../../../types/queue.js';
