--- conflicted
+++ resolved
@@ -3,22 +3,15 @@
 import { createLogger } from './utils/logger.js';
 import { updateResponseStatus, getAllPendingResponses, moveSkippedToQueue } from './services/database/index.js';
 import { runWorkflow } from './services/agents/workflow.js';
-<<<<<<< HEAD
-import { createTwitterClient, replyToTweet } from './services/twitter/api.js';
-import { twitterClientScraper } from './services/twitter/apiv2.js';
-=======
 import { twitterClientScraper } from './services/twitter/apiv2.js';   
->>>>>>> a358ffae
+
 import { initializeSchema, initializeDefaultKOLs, initializeDatabase, addDsn } from './database/index.js';
 import { createAutoDriveApi, uploadFile } from '@autonomys/auto-drive'
 import { v4 as generateId } from 'uuid';
 import { ApprovalAction } from './types/queue.js';
-<<<<<<< HEAD
+
 import cors from 'cors'
-const __filename = fileURLToPath(import.meta.url);
-const __dirname = dirname(__filename);
-=======
->>>>>>> a358ffae
+
 
 const logger = createLogger('app');
 const dsnAPI = createAutoDriveApi({ apiKey: config.DSN_API_KEY! })
@@ -96,13 +89,8 @@
                     WHERE kol_username = ?
                     ORDER BY dsn.created_at DESC 
                     LIMIT 1
-<<<<<<< HEAD
-                `, [updatedResponse.tweet.authorUsername]) || { cid: null };
-
-=======
                 `, [updatedResponse.tweet.author_username]) || { cid: null };
-                
->>>>>>> a358ffae
+
                 const dsnData = {
                     previousCid: previousDsn?.cid || null,
                     updatedResponse,
