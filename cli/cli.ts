import { orchestratorRunner } from '../src/agent.js';
import { validateLocalHash } from '../src/agents/tools/utils/localHashStorage.js';
import { createUI } from './components/ui.js';
import { setupKeyBindings } from './handlers/keyBindings.js';
import { runWorkflow } from './handlers/workflow.js';
import { AppState } from './types/types.js';
import { Mutex } from 'async-mutex';

(async () => {
  try {
    await validateLocalHash();
    const runner = await orchestratorRunner();
    const ui = createUI();
    const state: AppState = {
      value: '',
      isProcessing: false,
      scheduledTasks: [],
      mutex: new Mutex(),
    };

    setupKeyBindings(ui, state);

<<<<<<< HEAD
    // Handle Ctrl+Enter for submission
    ui.inputBox.key(['C-enter'], async () => {
=======
    // Handle F6 for submission
    ui.inputBox.key(['f6'], () => {
>>>>>>> ad3cf13e
      const value = ui.inputBox.getValue();
      if (value.trim()) {
        const release = await state.mutex.acquire();
        try {
          if (state.isProcessing) {
            // If system is busy, add to scheduled tasks queue
            const nextRunTime = new Date(); // Schedule for immediate execution when possible
            state.scheduledTasks.push({
              time: nextRunTime,
              description: value,
            });
            // Update UI to show task was queued
            const formattedTime = nextRunTime.toLocaleTimeString();
            ui.scheduledTasksBox.addItem(`${formattedTime} - ${value}`);
            ui.scheduledTasksBox.scrollTo(Number((ui.scheduledTasksBox as any).ritems.length - 1));
            ui.statusBox.setContent('System busy - Task added to queue');
          } else {
            // Process immediately if system is free
            state.value = value;
            ui.statusBox.setContent('Current Message: ' + value);
            state.isProcessing = false;
          }
        } finally {
          release();
        }
      }
      ui.inputBox.clearValue();
      ui.inputBox.focus();
      ui.screen.render();
    });

    // Run the workflow loop in parallel
    (async () => {
      while (true) {
        const release = await state.mutex.acquire();
        try {
          if (state.value && !state.isProcessing) {
            state.isProcessing = true;
            try {
              await runWorkflow(state.value, runner, ui, state);
              state.value = '';
            } catch (error: any) {
              ui.outputLog.log('\n{red-fg}Error:{/red-fg} ' + error.message);
              ui.statusBox.setContent('Error occurred. Enter new message to retry.');
              ui.screen.render();
              ui.inputBox.focus();
              await new Promise(res => setTimeout(res, 5000));
              state.value = '';
            } finally {
              state.isProcessing = false;
            }
          }
        } finally {
          release();
        }
        await new Promise(res => setTimeout(res, 1000));
      }
    })();

    // Run the scheduler loop in parallel
    (async () => {
      while (true) {
        const now = new Date();
        const release = await state.mutex.acquire();
        try {
          const dueTasks = state.scheduledTasks.filter(task => task.time <= now);
          if (dueTasks.length > 0 && !state.isProcessing) {
            state.isProcessing = true;
            const task = dueTasks[0]; // Process one task at a time
            // Remove task from list
            state.scheduledTasks = state.scheduledTasks.filter(t => t !== task);
            try {
              await runWorkflow(task.description, runner, ui, state);
            } catch (error: any) {
              ui.outputLog.log('\n{red-fg}Scheduled task error:{/red-fg} ' + error.message);
            } finally {
              state.isProcessing = false;
            }
          }
        } finally {
          release();
        }

        // Update clock with colored time
        const timeStr = now.toLocaleTimeString('en-US', {
          hour12: false,
          hour: '2-digit',
          minute: '2-digit',
          second: '2-digit',
        });
        ui.clockBox.setContent(timeStr);
        ui.screen.render();

        await new Promise(res => setTimeout(res, 1000));
      }
    })();

    ui.inputBox.focus();
    ui.screen.render();
  } catch (error: any) {
    console.error('Failed to initialize interactive CLI:', error);
    process.exit(1);
  }
})();<|MERGE_RESOLUTION|>--- conflicted
+++ resolved
@@ -20,13 +20,8 @@
 
     setupKeyBindings(ui, state);
 
-<<<<<<< HEAD
-    // Handle Ctrl+Enter for submission
-    ui.inputBox.key(['C-enter'], async () => {
-=======
     // Handle F6 for submission
-    ui.inputBox.key(['f6'], () => {
->>>>>>> ad3cf13e
+    ui.inputBox.key(['f6'], async () => {
       const value = ui.inputBox.getValue();
       if (value.trim()) {
         const release = await state.mutex.acquire();
