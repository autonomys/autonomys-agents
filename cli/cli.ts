import { orchestratorRunner } from '../src/agent.js';
import { validateLocalHash } from '../src/agents/tools/utils/localHashStorage.js';
import { createUI } from './components/ui.js';
import { setupKeyBindings } from './handlers/keyBindings.js';
import { runWorkflow } from './handlers/workflow.js';
import { AppState } from './types/types.js';
import { Mutex } from 'async-mutex';

(async () => {
  try {
    await validateLocalHash();
    const runner = await orchestratorRunner();
    const ui = createUI();
    const state: AppState = {
      value: '',
      isProcessing: false,
      scheduledTasks: [],
      mutex: new Mutex(),
    };

    setupKeyBindings(ui, state);

<<<<<<< HEAD
    // Handle F6 for submission
    ui.inputBox.key(['f6'], async () => {
=======
    // Handle new line with Ctrl+n
    ui.inputBox.key(['C-n'], () => {
      const currentValue = ui.inputBox.getValue();
      ui.inputBox.setValue(currentValue + '\n');
      ui.screen.render();
    });

    // Handle submission with Enter
    ui.inputBox.key(['return'], () => {
>>>>>>> d4aafbce
      const value = ui.inputBox.getValue();
      if (value.trim()) {
        const release = await state.mutex.acquire();
        try {
          // If a workflow is already processing or there are tasks in the queue, add to scheduled tasks
          if (state.isProcessing || state.scheduledTasks.length > 0) {
            const nextRunTime = new Date();
            state.scheduledTasks.push({
              time: nextRunTime,
              description: value,
            });
            const formattedTime = nextRunTime.toLocaleString('en-US', {
              month: 'short',
              day: '2-digit',
              hour: '2-digit',
              minute: '2-digit',
              second: '2-digit',
              hour12: false,
            });
            ui.scheduledTasksBox.addItem(`${formattedTime} - ${value}`);
            ui.scheduledTasksBox.scrollTo(Number((ui.scheduledTasksBox as any).ritems.length - 1));
            ui.statusBox.setContent('System busy - Task added to queue');
            ui.outputLog.log('{yellow-fg}Task queued for later execution{/yellow-fg}');
          } else {
            state.value = value;
            ui.statusBox.setContent('Current Message: ' + value);
            ui.outputLog.log('{cyan-fg}Starting new task...{/cyan-fg}');
          }
        } finally {
          release();
        }
        ui.inputBox.clearValue();
        ui.inputBox.focus();
        ui.screen.render();
      }
    });

    // Run the workflow loop in parallel
    (async () => {
      while (true) {
        let valueToProcess = '';

        // First, check if we have a new task to start
        const release = await state.mutex.acquire();
        try {
          if (state.value && !state.isProcessing) {
            state.isProcessing = true;
            valueToProcess = state.value; // Store value before clearing
            state.value = ''; // Clear value before releasing mutex
          }
        } finally {
          release();
        }

        // Then run the workflow outside the mutex if we have something to process
        if (valueToProcess) {
          try {
            await runWorkflow(valueToProcess, runner, ui, state);
          } catch (error: any) {
            ui.outputLog.log('\n{red-fg}Error:{/red-fg} ' + error.message);
            ui.statusBox.setContent('Error occurred. Enter new message to retry.');
            ui.screen.render();
            ui.inputBox.focus();
          } finally {
            // Clear processing flag after workflow completes
            const release = await state.mutex.acquire();
            try {
              state.isProcessing = false;
            } finally {
              release();
            }
          }
        }

        await new Promise(res => setTimeout(res, 1000));
      }
    })();

    // Run the scheduler loop in parallel
    (async () => {
      while (true) {
        await new Promise(res => setTimeout(res, 1000));

        const now = new Date();
        const release = await state.mutex.acquire();
        try {
          if (!state.isProcessing && state.scheduledTasks.length > 0) {
            // Sort tasks by scheduled time and get all tasks that were due
            const dueTasks = state.scheduledTasks
              .sort((a, b) => a.time.getTime() - b.time.getTime())
              .filter(task => task.time <= now);

            if (dueTasks.length > 0) {
              const task = dueTasks[0]; // Get the earliest scheduled task
              state.scheduledTasks = state.scheduledTasks.filter(t => t !== task);
              state.isProcessing = true;

              // Log if task is overdue
              const delayMinutes = Math.floor((now.getTime() - task.time.getTime()) / (1000 * 60));
              if (delayMinutes > 0) {
                const scheduledTime = task.time.toLocaleString('en-US', {
                  month: 'short',
                  day: '2-digit',
                  hour: '2-digit',
                  minute: '2-digit',
                  second: '2-digit',
                  hour12: false,
                });
                ui.outputLog.log(
                  `{yellow-fg}Task was scheduled for ${scheduledTime} (${delayMinutes} minutes ago){/yellow-fg}`,
                );
              }

              try {
                ui.outputLog.log('{cyan-fg}Starting scheduled task...{/cyan-fg}');
                ui.statusBox.setContent(`Executing scheduled task: ${task.description}`);
                ui.screen.render();
                await runWorkflow(task.description, runner, ui, state);
              } catch (error: any) {
                ui.outputLog.log('\n{red-fg}Scheduled task error:{/red-fg} ' + error.message);
                ui.statusBox.setContent('Error occurred in scheduled task. Check log for details.');
                ui.screen.render();
              } finally {
                state.isProcessing = false;
              }
            }
          }
        } finally {
          release();
        }
        // Update clock with colored time and date
        const timeStr = now.toLocaleTimeString('en-US', {
          hour12: false,
          hour: '2-digit',
          minute: '2-digit',
          second: '2-digit',
        });

        const dateStr = now.toLocaleDateString('en-US', {
          month: 'short',
          day: 'numeric',
          year: 'numeric',
        });
        ui.clockBox.setContent(`${dateStr}\n${timeStr}`);
        ui.screen.render();
      }
    })();

    ui.inputBox.focus();
    ui.screen.render();
  } catch (error: any) {
    console.error('Failed to initialize interactive CLI:', error);
    process.exit(1);
  }
})();<|MERGE_RESOLUTION|>--- conflicted
+++ resolved
@@ -20,10 +20,6 @@
 
     setupKeyBindings(ui, state);
 
-<<<<<<< HEAD
-    // Handle F6 for submission
-    ui.inputBox.key(['f6'], async () => {
-=======
     // Handle new line with Ctrl+n
     ui.inputBox.key(['C-n'], () => {
       const currentValue = ui.inputBox.getValue();
@@ -32,8 +28,7 @@
     });
 
     // Handle submission with Enter
-    ui.inputBox.key(['return'], () => {
->>>>>>> d4aafbce
+    ui.inputBox.key(['return'], async () => {
       const value = ui.inputBox.getValue();
       if (value.trim()) {
         const release = await state.mutex.acquire();
