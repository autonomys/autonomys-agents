import { orchestratorRunner } from '../src/agent.js';
import { validateLocalHash } from '../src/agents/tools/utils/localHashStorage.js';
import { createUI } from './components/ui.js';
import { setupKeyBindings } from './handlers/keyBindings.js';
import { runWorkflow } from './handlers/workflow.js';
import { AppState } from './types/types.js';
import { Mutex } from 'async-mutex';

(async () => {
  try {
    await validateLocalHash();
    const runner = await orchestratorRunner();
    const ui = createUI();
    const state: AppState = {
      value: '',
      isProcessing: false,
      scheduledTasks: [],
      mutex: new Mutex(),
    };

    setupKeyBindings(ui, state);

    // Handle F6 for submission
    ui.inputBox.key(['f6'], async () => {
      const value = ui.inputBox.getValue();
      if (value.trim()) {
        const release = await state.mutex.acquire();
        try {
          // If a workflow is already processing or there are tasks in the queue, add to scheduled tasks
          if (state.isProcessing || state.scheduledTasks.length > 0) {
            const nextRunTime = new Date();
            state.scheduledTasks.push({
              time: nextRunTime,
              description: value,
            });
            const formattedTime = nextRunTime.toLocaleString('en-US', {
              month: 'short',
              day: '2-digit',
              hour: '2-digit',
              minute: '2-digit',
              second: '2-digit',
              hour12: false,
            });
            ui.scheduledTasksBox.addItem(`${formattedTime} - ${value}`);
            ui.scheduledTasksBox.scrollTo(Number((ui.scheduledTasksBox as any).ritems.length - 1));
            ui.statusBox.setContent('System busy - Task added to queue');
            ui.outputLog.log('{yellow-fg}Task queued for later execution{/yellow-fg}');
          } else {
            state.value = value;
            ui.statusBox.setContent('Current Message: ' + value);
            ui.outputLog.log('{cyan-fg}Starting new task...{/cyan-fg}');
          }
        } finally {
          release();
        }
        ui.inputBox.clearValue();
        ui.inputBox.focus();
        ui.screen.render();
      }
    });

    // Run the workflow loop in parallel
    (async () => {
      while (true) {
        let valueToProcess = '';

        // First, check if we have a new task to start
        const release = await state.mutex.acquire();
        try {
          if (state.value && !state.isProcessing) {
            state.isProcessing = true;
            valueToProcess = state.value; // Store value before clearing
            state.value = ''; // Clear value before releasing mutex
          }
        } finally {
          release();
        }

        // Then run the workflow outside the mutex if we have something to process
        if (valueToProcess) {
          try {
            await runWorkflow(valueToProcess, runner, ui, state);
          } catch (error: any) {
            ui.outputLog.log('\n{red-fg}Error:{/red-fg} ' + error.message);
            ui.statusBox.setContent('Error occurred. Enter new message to retry.');
            ui.screen.render();
            ui.inputBox.focus();
          } finally {
            // Clear processing flag after workflow completes
            const release = await state.mutex.acquire();
            try {
              state.isProcessing = false;
            } finally {
              release();
            }
          }
        }

        await new Promise(res => setTimeout(res, 1000));
      }
    })();

    // Run the scheduler loop in parallel
    (async () => {
      while (true) {
        await new Promise(res => setTimeout(res, 1000));

        const now = new Date();
        const release = await state.mutex.acquire();
        try {
          if (!state.isProcessing && state.scheduledTasks.length > 0) {
            // Sort tasks by scheduled time and get all tasks that were due
            const dueTasks = state.scheduledTasks
              .sort((a, b) => a.time.getTime() - b.time.getTime())
              .filter(task => task.time <= now);

<<<<<<< HEAD
            if (dueTasks.length > 0) {
              const task = dueTasks[0]; // Get the earliest scheduled task
              state.scheduledTasks = state.scheduledTasks.filter(t => t !== task);
              state.isProcessing = true;

              // Log if task is overdue
              const delayMinutes = Math.floor((now.getTime() - task.time.getTime()) / (1000 * 60));
              if (delayMinutes > 0) {
                const scheduledTime = task.time.toLocaleString('en-US', {
                  month: 'short',
                  day: '2-digit',
                  hour: '2-digit',
                  minute: '2-digit',
                  second: '2-digit',
                  hour12: false,
                });
                ui.outputLog.log(
                  `{yellow-fg}Task was scheduled for ${scheduledTime} (${delayMinutes} minutes ago){/yellow-fg}`,
                );
              }

              try {
                ui.outputLog.log('{cyan-fg}Starting scheduled task...{/cyan-fg}');
                ui.statusBox.setContent(`Executing scheduled task: ${task.description}`);
                ui.screen.render();
                await runWorkflow(task.description, runner, ui, state);
              } catch (error: any) {
                ui.outputLog.log('\n{red-fg}Scheduled task error:{/red-fg} ' + error.message);
                ui.statusBox.setContent('Error occurred in scheduled task. Check log for details.');
                ui.screen.render();
              } finally {
                state.isProcessing = false;
              }
            }
          }
        } finally {
          release();
        }

        const timeStr = now.toLocaleString('en-US', {
          month: 'short',
          day: '2-digit',
=======
        // Update clock with colored time and date
        const timeStr = now.toLocaleTimeString('en-US', {
          hour12: false,
>>>>>>> fb84bac4
          hour: '2-digit',
          minute: '2-digit',
          second: '2-digit',
          hour12: false,
        });
        const dateStr = now.toLocaleDateString('en-US', {
          month: 'short',
          day: 'numeric',
          year: 'numeric',
        });
        ui.clockBox.setContent(`${dateStr}\n${timeStr}`);
        ui.screen.render();
      }
    })();

    ui.inputBox.focus();
    ui.screen.render();
  } catch (error: any) {
    console.error('Failed to initialize interactive CLI:', error);
    process.exit(1);
  }
})();<|MERGE_RESOLUTION|>--- conflicted
+++ resolved
@@ -114,7 +114,6 @@
               .sort((a, b) => a.time.getTime() - b.time.getTime())
               .filter(task => task.time <= now);
 
-<<<<<<< HEAD
             if (dueTasks.length > 0) {
               const task = dueTasks[0]; // Get the earliest scheduled task
               state.scheduledTasks = state.scheduledTasks.filter(t => t !== task);
@@ -153,20 +152,14 @@
         } finally {
           release();
         }
-
-        const timeStr = now.toLocaleString('en-US', {
-          month: 'short',
-          day: '2-digit',
-=======
         // Update clock with colored time and date
         const timeStr = now.toLocaleTimeString('en-US', {
           hour12: false,
->>>>>>> fb84bac4
           hour: '2-digit',
           minute: '2-digit',
           second: '2-digit',
-          hour12: false,
         });
+        
         const dateStr = now.toLocaleDateString('en-US', {
           month: 'short',
           day: 'numeric',
