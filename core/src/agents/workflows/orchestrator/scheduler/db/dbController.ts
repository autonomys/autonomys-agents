--- conflicted
+++ resolved
@@ -348,7 +348,6 @@
 ): void => {
   const now = new Date();
 
-<<<<<<< HEAD
   updateTaskStatus(
     {
       id: taskId,
@@ -359,14 +358,6 @@
     },
     dataPath,
   );
-=======
-  updateTaskStatus({
-    id: taskId,
-    namespace,
-    status: 'failed',
-    completed_at: now.toISOString(),
-    error,
-  });
 };
 
 export const markTaskAsStopped = (namespace: string, taskId: string, message?: string): void => {
@@ -388,5 +379,4 @@
     completed_at: now.toISOString(),
     error: reason,
   });
->>>>>>> 35abfab4
 };