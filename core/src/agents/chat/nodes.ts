--- conflicted
+++ resolved
@@ -10,11 +10,7 @@
   const inputNode = createInputNode({
     modelConfig: config.modelConfig,
     tools: config.tools,
-<<<<<<< HEAD
-=======
-    llmConfig: config.llmConfig,
     promptTemplate: config.promptTemplate,
->>>>>>> efd6821a
   });
 
   return {
