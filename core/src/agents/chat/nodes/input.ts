import { LLMConfiguration, LLMFactory } from '../../../services/index.js';
import { ChatState } from '../state.js';
import { createLogger } from '../../../utils/logger.js';
import { InputNodeFunction } from '../types.js';
import { DynamicStructuredTool } from '@langchain/core/tools';
import { ChatPromptTemplate } from '@langchain/core/prompts';
const logger = createLogger('chat-input');

const createInputNode = ({
  modelConfig,
  tools,
<<<<<<< HEAD
}: {
  modelConfig: LLMConfiguration;
  tools: DynamicStructuredTool[];
=======
  llmConfig,
  promptTemplate,
}: {
  modelConfig: LLMConfiguration;
  tools: DynamicStructuredTool[];
  llmConfig: LLMFactoryConfig;
  promptTemplate: ChatPromptTemplate;
>>>>>>> efd6821a
}): InputNodeFunction => {
  const runNode = async (state: typeof ChatState.State) => {
    const prompt = await promptTemplate.invoke(state);
    const llmModel = LLMFactory.createModel(modelConfig).bindTools(tools);
    const model = await llmModel.invoke(prompt);
    logger.info('Model response', { model });
    const toolCalls = model.tool_calls;

    logger.info('Tool Calls - Input Node:', { toolCalls });
    const usage = model.additional_kwargs?.usage;
    logger.info('Result - Input Node:', {
      content: model.content,
      usage,
    });
    return {
      messages: [
        ...state.messages,
        {
          role: 'assistant',
          content: model.content,
          tool_calls: toolCalls,
        },
      ],
      toolCalls,
    };
  };
  return runNode;
};

export { createInputNode };<|MERGE_RESOLUTION|>--- conflicted
+++ resolved
@@ -9,19 +9,11 @@
 const createInputNode = ({
   modelConfig,
   tools,
-<<<<<<< HEAD
-}: {
-  modelConfig: LLMConfiguration;
-  tools: DynamicStructuredTool[];
-=======
-  llmConfig,
   promptTemplate,
 }: {
   modelConfig: LLMConfiguration;
   tools: DynamicStructuredTool[];
-  llmConfig: LLMFactoryConfig;
   promptTemplate: ChatPromptTemplate;
->>>>>>> efd6821a
 }): InputNodeFunction => {
   const runNode = async (state: typeof ChatState.State) => {
     const prompt = await promptTemplate.invoke(state);
