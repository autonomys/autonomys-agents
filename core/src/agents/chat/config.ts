import { ChatNodeConfig } from './types.js';
import { LLMConfiguration } from '../../services/llm/types.js';

const defaultModelConfig: LLMConfiguration = {
  model: 'claude-3-5-haiku-latest',
  provider: 'anthropic',
  temperature: 0.5,
};

export const createChatNodeConfig = (options: ChatNodeConfig): ChatNodeConfig => {
  const modelConfig = options.modelConfig ?? defaultModelConfig;
  const tools = options.tools;
<<<<<<< HEAD
  return { modelConfig, tools };
=======
  const llmConfig = options.llmConfig;
  const promptTemplate = options.promptTemplate;
  return { modelConfig, tools, llmConfig, promptTemplate };
>>>>>>> efd6821a
};<|MERGE_RESOLUTION|>--- conflicted
+++ resolved
@@ -10,11 +10,6 @@
 export const createChatNodeConfig = (options: ChatNodeConfig): ChatNodeConfig => {
   const modelConfig = options.modelConfig ?? defaultModelConfig;
   const tools = options.tools;
-<<<<<<< HEAD
-  return { modelConfig, tools };
-=======
-  const llmConfig = options.llmConfig;
   const promptTemplate = options.promptTemplate;
-  return { modelConfig, tools, llmConfig, promptTemplate };
->>>>>>> efd6821a
+  return { modelConfig, tools, promptTemplate };
 };