--- conflicted
+++ resolved
@@ -5,11 +5,8 @@
 import { config, agentVersion } from '../../../config/index.js';
 import { wallet, signMessage } from './agentWallet.js';
 import { setLastMemoryHash, getLastMemoryCid } from './agentMemoryContract.js';
-<<<<<<< HEAD
 import { withRetry } from './retry.js';
-=======
 import { saveHashLocally } from './localHashStorage.js';
->>>>>>> e92f8787
 
 const logger = createLogger('dsn-upload-tool');
 const dsnApi = createAutoDriveApi({ apiKey: config.autoDriveConfig.AUTO_DRIVE_API_KEY! });
