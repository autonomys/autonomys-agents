--- conflicted
+++ resolved
@@ -18,26 +18,17 @@
       ? decision.tweet.thread.map(t => ({ text: t.text, username: t.username }))
       : 'No thread';
   const decisionInfo = { tweet: decision.tweet.text, reason: decision.decision.reason };
-<<<<<<< HEAD
-  const response = await responsePrompt.pipe(config.llms.generation).pipe(responseParser).invoke({
-    decision: decisionInfo,
-    thread,
-    patterns: summary.patterns,
-    commonWords: summary.commonWords,
-  });
-  //TODO: After sending the tweet, we need to get the latest tweet, ensure it is the same as we sent and return it
-  //This has not been working as expected, so we need to investigate this later
-=======
   const response = await config.prompts.responsePrompt
     .pipe(config.llms.generation)
     .pipe(responseParser)
     .invoke({
       decision: decisionInfo,
       thread,
-      recentTweets,
+      patterns: summary.patterns,
+      commonWords: summary.commonWords,
     });
-
->>>>>>> 463d60ad
+  //TODO: After sending the tweet, we need to get the latest tweet, ensure it is the same as we sent and return it
+  //This has not been working as expected, so we need to investigate this later
   const tweet = await invokePostTweetTool(config.toolNode, response.content, decision.tweet.id);
   return {
     ...response,
