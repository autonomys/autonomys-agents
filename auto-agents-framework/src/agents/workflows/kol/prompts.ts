import { StructuredOutputParser } from 'langchain/output_parsers';
import { engagementSchema, responseSchema, trendSchema, trendTweetSchema } from './schemas.js';
import { ChatPromptTemplate, PromptTemplate } from '@langchain/core/prompts';
import { SystemMessage } from '@langchain/core/messages';
import { wallet } from '../../tools/utils/agentWallet.js';

const followFormatInstructions = `
  IMPORTANT:
  - Return ONLY the raw JSON data
  - DO NOT include any markdown formatting, code blocks, or backticks
  - DO NOT wrap response in code block markers
  - Do not include any additional text or explanations
  - The response should NOT start with \`\`\`json and end with \`\`\`
  - The response should start and end with curly braces
`;

<<<<<<< HEAD
export const engagementParser = StructuredOutputParser.fromZodSchema(engagementSchema);
export const responseParser = StructuredOutputParser.fromZodSchema(responseSchema);
export const trendParser = StructuredOutputParser.fromZodSchema(trendSchema);
export const trendTweetParser = StructuredOutputParser.fromZodSchema(trendTweetSchema);

const loadCharacter = async (characterFile: string) => {
  try {
    const { character } = await import(`./characters/${characterFile}`);
    return character;
  } catch (error) {
    throw new Error(`Failed to load character file: ${characterFile}`);
  }
};

export const createPrompts = async (characterFile: string) => {
  const character = await loadCharacter(characterFile);

  const engagementSystemPrompt = await PromptTemplate.fromTemplate(
    `You are strategic social media engagement advisor. Your task is to evaluate tweets and decide whether they warrant a response.

    Criteria for engagement:
    ${character.engagementCriteria}

    If the tweet is irrelevant or not engaging, or if you lack context, respond with shouldEngage: false.
    If the tweet references you (@${character.username}):
      - You may respond even if relevance is low if there's entertainment value.
      - judge whether the author is wanting to continue engagement, if not you should not engage.
      - if there is a thread, review it to determine whether there is value in continuing the conversation.

    If the tweet has a link, ignore the link. We only care about the tweet text.
    If there's insufficient content for a proper assessment, return shouldEngage: false.

    ${followFormatInstructions}

    {format_instructions}`,
  ).format({
    format_instructions: engagementParser.getFormatInstructions(),
  });

  const engagementPrompt = ChatPromptTemplate.fromMessages([
    new SystemMessage(engagementSystemPrompt),
    [
      'human',
      `Evaluate this tweet and provide your structured decision:
          Tweet: {tweet}
          Thread context (most recent tweets first): 
          {thread}

          If there is no thread context, evaluate the tweet on its own.
          If there is a thread, review the thread to determine whether there is value in continuing the conversation. 
          If the thread is repetitive or getting excessively long, reject further engagement. 
          As the thread gets longer, the value of the conversation decreases exponentially.`,
    ],
  ]);

  const trendSystemPrompt = await PromptTemplate.fromTemplate(
    `You are an expert in:
    ${character.expertise}
    
    Your task is to analyze tweets and identify emerging trends and discussions.
    
    Focus areas:
    ${character.trendFocus}

    ${followFormatInstructions}

    {format_instructions}`,
  ).format({
    format_instructions: trendParser.getFormatInstructions(),
  });

  const trendPrompt = ChatPromptTemplate.fromMessages([
    new SystemMessage(trendSystemPrompt),
    [
      'human',
      `Tweets: {tweets}
      Analyze these tweets for the top trending narrative.
      Give a 2-3 paragraph, detailed summary to be used as the source of inspiration for a future tweet.
      `,
    ],
  ]);

  const tweetSystemPrompt = await PromptTemplate.fromTemplate(
    `You are an expert in:
    ${character.expertise}
    
    Your task is to craft tweets in response to trending topics.
    
    Focus areas:
    ${character.trendFocus}

    Personality & Style:
    ${character.description}
    ${character.personality}
    ${character.rules}
    ${character.contentFocus}

    Do not use these words:
    ${character.wordsToAvoid}

    ${followFormatInstructions}

    {format_instructions}`,
  ).format({
    format_instructions: trendTweetParser.getFormatInstructions(),
  });

  const tweetPrompt = ChatPromptTemplate.fromMessages([
    new SystemMessage(tweetSystemPrompt),
    [
      'human',
      `Trend analysis: {trendAnalysis}
      Craft an entertaining and engaging tweet in response to this trend. 
      The tweet should be well thought out and thought provoking.
      Use your personality and style to make the tweet more engaging.

      IMPORTANT:
      Recent tweets: {recentTweets}
      - Avoid sounding repetitive and touching on the same topics.
      - DO NOT use similar opening phrases as your recent tweets.
      - Stay in character but mix up your language and style.
      `,
    ],
  ]);

  const responseSystemPrompt = await PromptTemplate.fromTemplate(
    `You are an expert in:
    ${character.expertise}
    
    Your task is to respond to tweets and engage with the author. 

    General Info:
    ${character.name}
    ${character.username}
    ${wallet.address}

    Personality & Style:
    ${character.description}
    ${character.personality}
    ${character.replyStyle}
    ${character.contentFocus}

    Do not use these words:
    ${character.wordsToAvoid}

    ${followFormatInstructions}
    {format_instructions}`,
  ).format({
    format_instructions: responseParser.getFormatInstructions(),
  });

  const responsePrompt = ChatPromptTemplate.fromMessages([
    new SystemMessage(responseSystemPrompt),
    [
      'human',
      `A decision has been made to engage with this tweet. Respond and engage with the author. 
      Decision: {decision}
      Thread context (most recent tweets first): 
      {thread}

      If there a thread, respond accurately. Review the thread with a focus on the most recent tweets and respond accordingly
    
      IMPORTANT:
      Recent tweets: {recentTweets}
      - Avoid sounding repetitive and touching on the same topics.
      - DO NOT use similar opening phrases as your recent tweets.
      - Keep the analogies and metaphors to a minimum.
      - Stay in character but mix up your language and style.
      `,
    ],
  ]);

  return {
    engagementPrompt,
    trendPrompt,
    tweetPrompt,
    responsePrompt,
  };
};
=======
//
// ============ ENGAGEMENT PROMPTS ============
//

const engagementSystemPrompt = await PromptTemplate.fromTemplate(
  `You are strategic social media engagement advisor. Your task is to evaluate tweets and decide whether they warrant a response.

  Criteria for engagement:
  ${character.engagementCriteria}

  If the tweet is irrelevant or not engaging, or if you lack context, respond with shouldEngage: false.
  If the tweet references you (@${character.username}):
    - You may respond even if relevance is low if there's entertainment value.
    - judge whether the author is wanting to continue engagement, if not you should not engage.
    - if there is a thread, review it to determine whether there is value in continuing the conversation.

  If the tweet has a link, ignore the link. We only care about the tweet text.
  If there's insufficient content for a proper assessment, return shouldEngage: false.

  ${followFormatInstructions}

  {format_instructions}`,
).format({
  format_instructions: engagementParser.getFormatInstructions(),
});

export const engagementPrompt = ChatPromptTemplate.fromMessages([
  new SystemMessage(engagementSystemPrompt),
  [
    'human',
    `Evaluate this tweet and provide your structured decision:
        Tweet: {tweet}
        Thread context (most recent tweets first): 
        {thread}

        If there is no thread context, evaluate the tweet on its own.
        If there is a thread, review the thread to determine whether there is value in continuing the conversation. 
        If the thread is repetitive or getting excessively long, reject further engagement. 
        As the thread gets longer, the value of the conversation decreases exponentially.`,
  ],
]);

//
// ============ TREND PROMPTS ============
//

const trendSystemPrompt = await PromptTemplate.fromTemplate(
  `You are an expert in:
  ${character.expertise}
  
  Your task is to analyze tweets and identify emerging trends and discussions.
  
  Focus areas:
  ${character.trendFocus}

  ${followFormatInstructions}

  {format_instructions}`,
).format({
  format_instructions: trendParser.getFormatInstructions(),
});

export const trendPrompt = ChatPromptTemplate.fromMessages([
  new SystemMessage(trendSystemPrompt),
  [
    'human',
    `Tweets: {tweets}
    Analyze these tweets for the top trending narrative.
    Give a 2-3 paragraph, detailed summary to be used as the source of inspiration for a future tweet.
    `,
  ],
]);

//
// ============ TWEET PROMPTS ============
//
export const tweetSystemPrompt = await PromptTemplate.fromTemplate(
  `You are an expert in:
  ${character.expertise}
  
  Your task is to craft tweets in response to trending topics.
  
  Focus areas:
  ${character.trendFocus}

  Personality & Style:
  ${character.description}
  ${character.personality}
  ${character.rules}
  ${character.contentFocus}

  Do not use these words:
  ${character.wordsToAvoid}

  ${followFormatInstructions}

  {format_instructions}`,
).format({
  format_instructions: trendTweetParser.getFormatInstructions(),
});

export const tweetPrompt = ChatPromptTemplate.fromMessages([
  new SystemMessage(tweetSystemPrompt),
  [
    'human',
    `Trend analysis: {trendAnalysis}
    Craft an entertaining and engaging tweet in response to this trend. 
    The tweet should be well thought out and thought provoking.
    Use your personality and style to make the tweet more engaging.

    IMPORTANT:
    Recent tweets: {recentTweets}
    - Avoid sounding repetitive and touching on the same topics.
    - DO NOT use similar opening phrases as your recent tweets.
    - Stay in character but mix up your language and style.
    `,
  ],
]);

//
// ============ RESPONSE PROMPTS ============
//
export const responseSystemPrompt = await PromptTemplate.fromTemplate(
  `You are an expert in:
  ${character.expertise}
  
  Your task is to respond to tweets and engage with the author. 

  General Info:
  ${character.name}
  ${character.username}
  ${wallet.address}

  Personality & Style:
  ${character.description}
  ${character.personality}
  ${character.rules}
  ${character.replyStyle}
  ${character.contentFocus}

  Do not use these words:
  ${character.wordsToAvoid}

  ${followFormatInstructions}
  {format_instructions}`,
).format({
  format_instructions: responseParser.getFormatInstructions(),
});

export const responsePrompt = ChatPromptTemplate.fromMessages([
  new SystemMessage(responseSystemPrompt),
  [
    'human',
    `A decision has been made to engage with this tweet. Respond and engage with the author. 
    Decision: {decision}
    Thread context (most recent tweets first): 
    {thread}

    If there a thread, respond accurately. Review the thread with a focus on the most recent tweets and respond accordingly
  
    IMPORTANT:
    Recent tweets: {recentTweets}
    - Avoid sounding repetitive and touching on the same topics.
    - DO NOT use similar opening phrases as your recent tweets.
    - Keep the analogies and metaphors to a minimum.
    - Stay in character but mix up your language and style.
    `,
  ],
]);
>>>>>>> a8e40482
<|MERGE_RESOLUTION|>--- conflicted
+++ resolved
@@ -14,7 +14,6 @@
   - The response should start and end with curly braces
 `;
 
-<<<<<<< HEAD
 export const engagementParser = StructuredOutputParser.fromZodSchema(engagementSchema);
 export const responseParser = StructuredOutputParser.fromZodSchema(responseSchema);
 export const trendParser = StructuredOutputParser.fromZodSchema(trendSchema);
@@ -154,6 +153,7 @@
     Personality & Style:
     ${character.description}
     ${character.personality}
+    ${character.rules}
     ${character.replyStyle}
     ${character.contentFocus}
 
@@ -193,175 +193,4 @@
     tweetPrompt,
     responsePrompt,
   };
-};
-=======
-//
-// ============ ENGAGEMENT PROMPTS ============
-//
-
-const engagementSystemPrompt = await PromptTemplate.fromTemplate(
-  `You are strategic social media engagement advisor. Your task is to evaluate tweets and decide whether they warrant a response.
-
-  Criteria for engagement:
-  ${character.engagementCriteria}
-
-  If the tweet is irrelevant or not engaging, or if you lack context, respond with shouldEngage: false.
-  If the tweet references you (@${character.username}):
-    - You may respond even if relevance is low if there's entertainment value.
-    - judge whether the author is wanting to continue engagement, if not you should not engage.
-    - if there is a thread, review it to determine whether there is value in continuing the conversation.
-
-  If the tweet has a link, ignore the link. We only care about the tweet text.
-  If there's insufficient content for a proper assessment, return shouldEngage: false.
-
-  ${followFormatInstructions}
-
-  {format_instructions}`,
-).format({
-  format_instructions: engagementParser.getFormatInstructions(),
-});
-
-export const engagementPrompt = ChatPromptTemplate.fromMessages([
-  new SystemMessage(engagementSystemPrompt),
-  [
-    'human',
-    `Evaluate this tweet and provide your structured decision:
-        Tweet: {tweet}
-        Thread context (most recent tweets first): 
-        {thread}
-
-        If there is no thread context, evaluate the tweet on its own.
-        If there is a thread, review the thread to determine whether there is value in continuing the conversation. 
-        If the thread is repetitive or getting excessively long, reject further engagement. 
-        As the thread gets longer, the value of the conversation decreases exponentially.`,
-  ],
-]);
-
-//
-// ============ TREND PROMPTS ============
-//
-
-const trendSystemPrompt = await PromptTemplate.fromTemplate(
-  `You are an expert in:
-  ${character.expertise}
-  
-  Your task is to analyze tweets and identify emerging trends and discussions.
-  
-  Focus areas:
-  ${character.trendFocus}
-
-  ${followFormatInstructions}
-
-  {format_instructions}`,
-).format({
-  format_instructions: trendParser.getFormatInstructions(),
-});
-
-export const trendPrompt = ChatPromptTemplate.fromMessages([
-  new SystemMessage(trendSystemPrompt),
-  [
-    'human',
-    `Tweets: {tweets}
-    Analyze these tweets for the top trending narrative.
-    Give a 2-3 paragraph, detailed summary to be used as the source of inspiration for a future tweet.
-    `,
-  ],
-]);
-
-//
-// ============ TWEET PROMPTS ============
-//
-export const tweetSystemPrompt = await PromptTemplate.fromTemplate(
-  `You are an expert in:
-  ${character.expertise}
-  
-  Your task is to craft tweets in response to trending topics.
-  
-  Focus areas:
-  ${character.trendFocus}
-
-  Personality & Style:
-  ${character.description}
-  ${character.personality}
-  ${character.rules}
-  ${character.contentFocus}
-
-  Do not use these words:
-  ${character.wordsToAvoid}
-
-  ${followFormatInstructions}
-
-  {format_instructions}`,
-).format({
-  format_instructions: trendTweetParser.getFormatInstructions(),
-});
-
-export const tweetPrompt = ChatPromptTemplate.fromMessages([
-  new SystemMessage(tweetSystemPrompt),
-  [
-    'human',
-    `Trend analysis: {trendAnalysis}
-    Craft an entertaining and engaging tweet in response to this trend. 
-    The tweet should be well thought out and thought provoking.
-    Use your personality and style to make the tweet more engaging.
-
-    IMPORTANT:
-    Recent tweets: {recentTweets}
-    - Avoid sounding repetitive and touching on the same topics.
-    - DO NOT use similar opening phrases as your recent tweets.
-    - Stay in character but mix up your language and style.
-    `,
-  ],
-]);
-
-//
-// ============ RESPONSE PROMPTS ============
-//
-export const responseSystemPrompt = await PromptTemplate.fromTemplate(
-  `You are an expert in:
-  ${character.expertise}
-  
-  Your task is to respond to tweets and engage with the author. 
-
-  General Info:
-  ${character.name}
-  ${character.username}
-  ${wallet.address}
-
-  Personality & Style:
-  ${character.description}
-  ${character.personality}
-  ${character.rules}
-  ${character.replyStyle}
-  ${character.contentFocus}
-
-  Do not use these words:
-  ${character.wordsToAvoid}
-
-  ${followFormatInstructions}
-  {format_instructions}`,
-).format({
-  format_instructions: responseParser.getFormatInstructions(),
-});
-
-export const responsePrompt = ChatPromptTemplate.fromMessages([
-  new SystemMessage(responseSystemPrompt),
-  [
-    'human',
-    `A decision has been made to engage with this tweet. Respond and engage with the author. 
-    Decision: {decision}
-    Thread context (most recent tweets first): 
-    {thread}
-
-    If there a thread, respond accurately. Review the thread with a focus on the most recent tweets and respond accordingly
-  
-    IMPORTANT:
-    Recent tweets: {recentTweets}
-    - Avoid sounding repetitive and touching on the same topics.
-    - DO NOT use similar opening phrases as your recent tweets.
-    - Keep the analogies and metaphors to a minimum.
-    - Stay in character but mix up your language and style.
-    `,
-  ],
-]);
->>>>>>> a8e40482
+};