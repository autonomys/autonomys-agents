import React from 'react';
import { Box, Flex, Text, Spinner } from '@chakra-ui/react';
import TaskHeader from './TaskHeader';
import ScheduledTasksBox from './ScheduledTasksBox';
import { Task } from '../../types/types';
import { ConnectionStatus } from '../../services/TaskStreamService';
import {
  containerStyles,
  contentContainerStyles,
  loadingContainerStyles,
  loadingTextStyles,
} from './styles/TasksAreaStyles';

interface TasksAreaProps {
  tasks: {
    scheduled: Task[];
    processing: Task[];
    completed: Task[];
    cancelled: Task[];
    failed: Task[];
    deleted: Task[];
  };
  loading: boolean;
  connectionStatus: ConnectionStatus;
  connectionStatusInfo: {
    message: string;
    className: string;
  };
  handleDeleteTask: (id: string) => void;
  handleReconnect: () => void;
}

const TasksArea: React.FC<TasksAreaProps> = ({
  tasks,
  loading,
  connectionStatus,
  connectionStatusInfo,
  handleDeleteTask,
  handleReconnect,
}) => {
  // Combine all tasks for display
<<<<<<< HEAD
  const allTasks = [...tasks.processing, ...tasks.scheduled, ...tasks.completed];
=======
  const allTasks = [
    ...tasks.cancelled,
    ...tasks.failed,
    ...tasks.processing,
    ...tasks.scheduled,
    ...tasks.completed,
    ...tasks.deleted
  ];
>>>>>>> b85e4532

  return (
    <Flex {...containerStyles}>
      <TaskHeader
        connectionStatus={connectionStatus}
        connectionStatusInfo={connectionStatusInfo}
        handleReconnect={handleReconnect}
      />
      <Box {...contentContainerStyles}>
        <ScheduledTasksBox
          tasks={allTasks}
          onDeleteTask={handleDeleteTask}
          processingTasks={tasks.processing}
          scheduledTasks={tasks.scheduled}
          completedTasks={tasks.completed}
          cancelledTasks={tasks.cancelled}
          failedTasks={tasks.failed}
          deletedTasks={tasks.deleted}
        />
      </Box>

      {loading && (
        <Flex {...loadingContainerStyles}>
          <Spinner size='sm' color='brand.neonBlue' />
          <Text {...loadingTextStyles}>Loading tasks...</Text>
        </Flex>
      )}
    </Flex>
  );
};

export default TasksArea;<|MERGE_RESOLUTION|>--- conflicted
+++ resolved
@@ -39,18 +39,14 @@
   handleReconnect,
 }) => {
   // Combine all tasks for display
-<<<<<<< HEAD
-  const allTasks = [...tasks.processing, ...tasks.scheduled, ...tasks.completed];
-=======
   const allTasks = [
     ...tasks.cancelled,
     ...tasks.failed,
     ...tasks.processing,
     ...tasks.scheduled,
     ...tasks.completed,
-    ...tasks.deleted
+    ...tasks.deleted,
   ];
->>>>>>> b85e4532
 
   return (
     <Flex {...containerStyles}>
