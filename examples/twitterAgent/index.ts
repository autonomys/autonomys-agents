import { createWebSearchTool } from '@autonomys/agent-core/src/agents/tools/webSearch/index.js';
import {
  createOrchestratorRunner,
  OrchestratorRunner,
} from '@autonomys/agent-core/src/agents/workflows/orchestrator/orchestratorWorkflow.js';
import { createPrompts } from '@autonomys/agent-core/src/agents/workflows/orchestrator/prompts.js';
import { OrchestratorRunnerOptions } from '@autonomys/agent-core/src/agents/workflows/orchestrator/types.js';
import { createTwitterAgent } from '@autonomys/agent-core/src/agents/workflows/twitter/twitterAgent.js';
import { getConfig } from '@autonomys/agent-core/src/config/index.js';
import { createTwitterApi } from '@autonomys/agent-core/src/agents/tools/twitter/client.js';
import { createLogger } from '@autonomys/agent-core/src/utils/logger.js';
import { createAllSchedulerTools } from '@autonomys/agent-core/src/agents/tools/scheduler/index.js';
import { createExperienceManager } from '@autonomys/agent-core/src/blockchain/agentExperience/index.js';
import { parseArgs } from '@autonomys/agent-core/src/utils/args.js';
import { createApiServer, withApiLogger } from '@autonomys/agent-core/src/api/server.js';
import { startTaskExecutor } from '@autonomys/agent-core/src/agents/workflows/orchestrator/scheduler/taskExecutor.js';
import { createDefaultChatTools } from '@autonomys/agent-core/src/agents/chat/tools.js';
import { createChatWorkflow } from '@autonomys/agent-core/src/agents/chat/workflow.js';
import { createPromptTemplate } from '@autonomys/agent-core/src/agents/chat/nodes/prompt.js';
import { LLMConfiguration } from '@autonomys/agent-core/src/services/llm/types.js';
import { createChatNodeConfig } from '@autonomys/agent-core/src/agents/chat/config.js';
import { registerOrchestratorRunner } from '@autonomys/agent-core/src/agents/workflows/registration.js';
parseArgs();

const logger = createLogger('autonomous-twitter-agent');

// Get the config instance
const configInstance = await getConfig();
if (!configInstance) {
  throw new Error('Config instance not found');
}
const { config, agentVersion, characterName } = configInstance;

const chatAppInstance = async (): Promise<any> => {
  const promptTemplate = createPromptTemplate(characterName);
  const modelConfig: LLMConfiguration = {
    model: 'gpt-4o-mini',
    provider: 'openai',
    temperature: 0.5,
  };
<<<<<<< HEAD
  const tools = createDefaultChatTools(config.characterConfig.characterPath);
  const chatNodeConfig = createChatNodeConfig({ modelConfig, tools });
=======
  const llmConfig = {
    OPENAI_API_KEY: config.llmConfig.OPENAI_API_KEY,
  };
  const tools = createDefaultChatTools(llmConfig, config.characterConfig.characterPath);
  const chatNodeConfig = createChatNodeConfig({ modelConfig, tools, llmConfig, promptTemplate });
>>>>>>> efd6821a
  const chatAppInstance = createChatWorkflow(chatNodeConfig);
  return chatAppInstance;
}

const character = config.characterConfig;
const orchestratorConfig = async (): Promise<OrchestratorRunnerOptions> => {
  const dataPath = character.characterPath;
  //shared twitter agent and orchestrator config
  const webSearchTool = config.SERPAPI_API_KEY ? [createWebSearchTool(config.SERPAPI_API_KEY)] : [];
  const saveExperiences = config.autoDriveConfig.AUTO_DRIVE_SAVE_EXPERIENCES;
  const monitoringEnabled = config.autoDriveConfig.AUTO_DRIVE_MONITORING;
  const schedulerTools = createAllSchedulerTools();
  const experienceManager =
    (saveExperiences || monitoringEnabled) &&
      config.blockchainConfig.PRIVATE_KEY &&
      config.blockchainConfig.RPC_URL &&
      config.blockchainConfig.CONTRACT_ADDRESS &&
      config.autoDriveConfig.AUTO_DRIVE_API_KEY
      ? await createExperienceManager({
        autoDriveApiOptions: {
          apiKey: config.autoDriveConfig.AUTO_DRIVE_API_KEY,
          network: config.autoDriveConfig.AUTO_DRIVE_NETWORK,
        },
        uploadOptions: {
          compression: true,
          password: config.autoDriveConfig.AUTO_DRIVE_ENCRYPTION_PASSWORD,
        },
        walletOptions: {
          privateKey: config.blockchainConfig.PRIVATE_KEY,
          rpcUrl: config.blockchainConfig.RPC_URL,
          contractAddress: config.blockchainConfig.CONTRACT_ADDRESS,
        },
        agentOptions: {
          agentVersion: agentVersion,
          agentName: characterName,
          agentPath: character.characterPath,
        },
      })
      : undefined;
  const experienceConfig =
    saveExperiences && experienceManager
      ? {
        saveExperiences: true as const,
        experienceManager,
      }
      : {
        saveExperiences: false as const,
      };

  const monitoringConfig =
    monitoringEnabled && experienceManager
      ? {
        enabled: true as const,
        monitoringExperienceManager: experienceManager,
      }
      : {
        enabled: false as const,
      };
  
  //Twitter agent config
  const twitterAgentTool =
    config.twitterConfig.USERNAME && config.twitterConfig.PASSWORD
      ? [
        createTwitterAgent(
          await createTwitterApi(
            config.twitterConfig.USERNAME,
            config.twitterConfig.PASSWORD,
            config.twitterConfig.COOKIES_PATH,
          ),
          character,
          {
            tools: [...webSearchTool, ...schedulerTools],
            postTweets: config.twitterConfig.POST_TWEETS,
            experienceConfig,
            monitoringConfig,
            modelConfigurations: config.twitterConfig.model_configurations,
            characterDataPathConfig: {
              dataPath,
            },
          },
        ),
      ]
      : [];

  //Orchestrator config
  //use default orchestrator prompts with character config from CLI
  const prompts = await createPrompts(character);

  //override default model configurations for summary and finish workflow nodes
  const modelConfigurations = {
    messageSummaryModelConfig: {
      provider: 'openai' as const,
      model: 'gpt-4o',
      temperature: 0.8,
    },
    finishWorkflowModelConfig: {
      provider: 'openai' as const,
      model: 'gpt-4o-mini',
      temperature: 0.8,
    },
  };
  return {
    modelConfigurations,
    tools: [...twitterAgentTool, ...webSearchTool],
    prompts,
    experienceConfig:
      saveExperiences && experienceManager
        ? { saveExperiences: true, experienceManager }
        : { saveExperiences: false },
    monitoringConfig:
      monitoringEnabled && experienceManager
        ? {
          enabled: true,
          monitoringExperienceManager: experienceManager,
        }
        : {
          enabled: false,
        },
    characterDataPathConfig: {
      dataPath,
    },
  };
};

const orchestrationConfig = await orchestratorConfig();
export const orchestratorRunner = (() => {
  let runnerPromise: Promise<OrchestratorRunner> | undefined = undefined;
  return async () => {
    if (!runnerPromise) {
      const namespace = 'orchestrator';
      runnerPromise = createOrchestratorRunner(configInstance.config.characterConfig, {
        ...orchestrationConfig,
        ...withApiLogger(namespace, orchestrationConfig.apiConfig ? true : false),
      });
      const runner = await runnerPromise;
      registerOrchestratorRunner(namespace, runner);
    }
    return runnerPromise;
  };
})();

createApiServer({
  characterName: characterName,
  dataPath: config.characterConfig.characterPath,
  authFlag: config.apiSecurityConfig.ENABLE_AUTH,
  authToken: config.apiSecurityConfig.API_TOKEN ?? '',
  apiPort: config.API_PORT,
  allowedOrigins: config.apiSecurityConfig.CORS_ALLOWED_ORIGINS,
  chatAppInstance: await chatAppInstance(),
});


const main = async () => {
  const runner = await orchestratorRunner();

  const initialMessage = `Check your timeline, engage with posts and find an interesting topic to tweet about.`;
  try {
    const logger = createLogger('app');
    logger.info('Initializing orchestrator runner...');
    const runner = await orchestratorRunner();

    logger.info('Starting task executor...');
    const _startTaskExecutor = startTaskExecutor(runner, 'orchestrator');

    logger.info('Application initialized and ready to process scheduled tasks');
    return new Promise(() => { });
  } catch (error) {
    if (error && typeof error === 'object' && 'name' in error && error.name === 'ExitPromptError') {
      logger.info('Process terminated by user');
      process.exit(0);
    }
    logger.error('Failed to start application:', error);
    process.exit(1);
  }
};

process.on('SIGINT', () => {
  logger.info('Received SIGINT. Gracefully shutting down...');
  process.exit(0);
});

process.on('SIGTERM', () => {
  logger.info('Received SIGTERM. Gracefully shutting down...');
  process.exit(0);
});

main();<|MERGE_RESOLUTION|>--- conflicted
+++ resolved
@@ -38,16 +38,8 @@
     provider: 'openai',
     temperature: 0.5,
   };
-<<<<<<< HEAD
   const tools = createDefaultChatTools(config.characterConfig.characterPath);
-  const chatNodeConfig = createChatNodeConfig({ modelConfig, tools });
-=======
-  const llmConfig = {
-    OPENAI_API_KEY: config.llmConfig.OPENAI_API_KEY,
-  };
-  const tools = createDefaultChatTools(llmConfig, config.characterConfig.characterPath);
-  const chatNodeConfig = createChatNodeConfig({ modelConfig, tools, llmConfig, promptTemplate });
->>>>>>> efd6821a
+  const chatNodeConfig = createChatNodeConfig({ modelConfig, tools, promptTemplate });
   const chatAppInstance = createChatWorkflow(chatNodeConfig);
   return chatAppInstance;
 }
