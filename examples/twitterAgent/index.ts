import { createWebSearchTool } from '@autonomys/agent-core/src/agents/tools/webSearch/index.js';
import {
  createOrchestratorRunner,
  OrchestratorRunner,
} from '@autonomys/agent-core/src/agents/workflows/orchestrator/orchestratorWorkflow.js';
import { createPrompts } from '@autonomys/agent-core/src/agents/workflows/orchestrator/prompts.js';
import { OrchestratorRunnerOptions } from '@autonomys/agent-core/src/agents/workflows/orchestrator/types.js';
import { createTwitterAgent } from '@autonomys/agent-core/src/agents/workflows/twitter/twitterAgent.js';
import { getConfig } from '@autonomys/agent-core/src/config/index.js';
import { createTwitterApi } from '@autonomys/agent-core/src/agents/tools/twitter/client.js';
import { createLogger } from '@autonomys/agent-core/src/utils/logger.js';
import { createAllSchedulerTools } from '@autonomys/agent-core/src/agents/tools/scheduler/index.js';
import { createExperienceManager } from '@autonomys/agent-core/src/blockchain/agentExperience/index.js';
import { parseArgs } from '@autonomys/agent-core/src/utils/args.js';
import { createApiServer, withApiLogger } from '@autonomys/agent-core/src/api/server.js';
import { startTaskExecutor } from '@autonomys/agent-core/src/agents/workflows/orchestrator/scheduler/taskExecutor.js';
import { createDefaultChatTools } from '@autonomys/agent-core/src/agents/chat/tools.js';
import { createChatWorkflow } from '@autonomys/agent-core/src/agents/chat/workflow.js';
import { createPromptTemplate } from '@autonomys/agent-core/src/agents/chat/nodes/prompt.js';
import { LLMConfiguration } from '@autonomys/agent-core/src/services/llm/types.js';
import { createChatNodeConfig } from '@autonomys/agent-core/src/agents/chat/config.js';
import { registerOrchestratorRunner } from '@autonomys/agent-core/src/agents/workflows/registration.js';
<<<<<<< HEAD
import { createTaskQueue } from '@autonomys/agent-core/src/agents/workflows/orchestrator/scheduler/taskQueue.js';

// Process command line arguments for the Twitter agent
=======
>>>>>>> 6704689a
parseArgs();

// Set up logging for our Twitter agent
const logger = createLogger('autonomous-twitter-agent');

// Load configuration from environment variables or config files
// This contains all the settings our agent needs to operate
const configInstance = await getConfig();
if (!configInstance) {
  throw new Error('Config instance not found');
}
const { config, agentVersion, characterName } = configInstance;
const character = config.characterConfig;

// Define API configuration for exposing agent functionality via REST API
// This allows external applications to interact with our agent
const apiConfig = {
  apiEnabled: config.ENABLE_API,
  authFlag: config.apiSecurityConfig.ENABLE_AUTH,
  authToken: config.apiSecurityConfig.API_TOKEN ?? '',
  port: config.API_PORT,
  allowedOrigins: config.apiSecurityConfig.CORS_ALLOWED_ORIGINS,
};

// Set up the chat application instance
// This provides conversational capabilities to our agent
const chatAppInstance = async (): Promise<any> => {
<<<<<<< HEAD
  // Configure a lightweight model for chat interactions
=======
  const promptTemplate = createPromptTemplate(characterName);
>>>>>>> 6704689a
  const modelConfig: LLMConfiguration = {
    model: 'claude-3-5-haiku-latest',
    provider: 'anthropic',
    temperature: 0.5,
  };
  const tools = createDefaultChatTools(config.characterConfig.characterPath);
  const chatNodeConfig = createChatNodeConfig({ modelConfig, tools, promptTemplate });
  const chatAppInstance = createChatWorkflow(chatNodeConfig);
  return chatAppInstance;
};

// Configure the orchestrator that will manage our agent's workflow
const orchestratorConfig = async (): Promise<OrchestratorRunnerOptions> => {
  const dataPath = character.characterPath;

  // Create web search capability if API key is available
  // This allows our agent to search the web for information
  const webSearchTool = config.SERPAPI_API_KEY ? [createWebSearchTool(config.SERPAPI_API_KEY)] : [];

  // Configure experience saving and monitoring features
  // These track the agent's activities and save them to blockchain
  const saveExperiences = config.autoDriveConfig.AUTO_DRIVE_SAVE_EXPERIENCES;
  const monitoringEnabled = config.autoDriveConfig.AUTO_DRIVE_MONITORING;

  // Create tools for scheduling tasks
  // These allow the agent to plan and execute activities over time
  const schedulerTools = createAllSchedulerTools();

  // Set up experience management if all required configuration is available
  // This connects to blockchain for storing agent experiences
  const experienceManager =
    (saveExperiences || monitoringEnabled) &&
    config.blockchainConfig.PRIVATE_KEY &&
    config.blockchainConfig.RPC_URL &&
    config.blockchainConfig.CONTRACT_ADDRESS &&
    config.autoDriveConfig.AUTO_DRIVE_API_KEY
      ? await createExperienceManager({
          autoDriveApiOptions: {
            apiKey: config.autoDriveConfig.AUTO_DRIVE_API_KEY,
            network: config.autoDriveConfig.AUTO_DRIVE_NETWORK,
          },
          uploadOptions: {
            compression: true,
            password: config.autoDriveConfig.AUTO_DRIVE_ENCRYPTION_PASSWORD,
          },
          walletOptions: {
            privateKey: config.blockchainConfig.PRIVATE_KEY,
            rpcUrl: config.blockchainConfig.RPC_URL,
            contractAddress: config.blockchainConfig.CONTRACT_ADDRESS,
          },
          agentOptions: {
            agentVersion: agentVersion,
            agentName: characterName,
            agentPath: character.characterPath,
          },
        })
      : undefined;

  // Configure experience saving based on available components
  const experienceConfig =
    saveExperiences && experienceManager
      ? {
          saveExperiences: true as const,
          experienceManager,
        }
      : {
          saveExperiences: false as const,
        };

  // Configure monitoring based on available components
  const monitoringConfig =
    monitoringEnabled && experienceManager
      ? {
          enabled: true as const,
          monitoringExperienceManager: experienceManager,
        }
      : {
          enabled: false as const,
        };

  // Create Twitter agent tool if credentials are available
  // This enables the agent to interact with Twitter
  const twitterAgentTool =
    config.twitterConfig.USERNAME && config.twitterConfig.PASSWORD
      ? [
          createTwitterAgent(
            await createTwitterApi(
              config.twitterConfig.USERNAME,
              config.twitterConfig.PASSWORD,
              config.twitterConfig.COOKIES_PATH,
            ),
            character,
            {
              tools: [...webSearchTool, ...schedulerTools],
              postTweets: config.twitterConfig.POST_TWEETS,
              experienceConfig,
              monitoringConfig,
              modelConfigurations: config.twitterConfig.model_configurations,
              characterDataPathConfig: {
                dataPath,
              },
              apiConfig,
            },
          ),
        ]
      : [];

  // Create orchestrator prompts customized for our character
  const prompts = await createPrompts(character);

  // Configure advanced models for summary and workflow completion
  // These more powerful models help with complex reasoning tasks
  const modelConfigurations = {
    messageSummaryModelConfig: {
      provider: 'openai' as const,
      model: 'gpt-4o',
      temperature: 0.8,
    },
    finishWorkflowModelConfig: {
      provider: 'openai' as const,
      model: 'gpt-4o-mini',
      temperature: 0.8,
    },
  };

  // Return the complete orchestrator configuration
  return {
    modelConfigurations,
    tools: [...twitterAgentTool, ...webSearchTool],
    prompts,
    experienceConfig:
      saveExperiences && experienceManager
        ? { saveExperiences: true, experienceManager }
        : { saveExperiences: false },
    monitoringConfig:
      monitoringEnabled && experienceManager
        ? {
            enabled: true,
            monitoringExperienceManager: experienceManager,
          }
        : {
            enabled: false,
          },
    characterDataPathConfig: {
      dataPath,
    },
    apiConfig,
  };
};

// Initialize the orchestrator configuration
const orchestrationConfig = await orchestratorConfig();

// Create a reusable orchestrator runner
// This singleton pattern ensures we only create one runner instance
export const orchestratorRunner = (() => {
  let runnerPromise: Promise<OrchestratorRunner> | undefined = undefined;
  return async () => {
    if (!runnerPromise) {
      const namespace = 'orchestrator';
      runnerPromise = createOrchestratorRunner(configInstance.config.characterConfig, {
        ...orchestrationConfig,
        ...withApiLogger(namespace, orchestrationConfig.apiConfig ? true : false),
      });
      const runner = await runnerPromise;
      registerOrchestratorRunner(namespace, runner);
    }
    return runnerPromise;
  };
})();

// Main application entry point
const main = async () => {
  // Set up the API server to allow external interaction with our agent
  const _createApiServer = createApiServer({
    characterName: characterName,
    dataPath: config.characterConfig.characterPath,
    authFlag: config.apiSecurityConfig.ENABLE_AUTH,
    authToken: config.apiSecurityConfig.API_TOKEN ?? '',
    apiPort: config.API_PORT,
    allowedOrigins: config.apiSecurityConfig.CORS_ALLOWED_ORIGINS,
    chatAppInstance: await chatAppInstance(),
  });

  const initialMessage = `Check your timeline, engage with posts and find an interesting topic to tweet about.`;

  try {
    // Initialize the system components
    const logger = createLogger('app');
    logger.info('Initializing orchestrator runner...');
    const runner = await orchestratorRunner();

    // Create a task queue for managing agent tasks
    // This allows scheduling of tasks to be executed by the agent
    const taskQueue = createTaskQueue('orchestrator', config.characterConfig.characterPath);

    // Schedule our initial Twitter task
    // The task will execute immediately when the executor starts
    taskQueue.scheduleTask(initialMessage, new Date());
    logger.info('Starting task executor...');
    const _startTaskExecutor = startTaskExecutor(runner, 'orchestrator');
    logger.info('Application initialized and ready to process scheduled tasks.');

    // Keep the process running to handle tasks
    return new Promise(() => {});
  } catch (error) {
    // Handle exit requests gracefully
    if (error && typeof error === 'object' && 'name' in error && error.name === 'ExitPromptError') {
      logger.info('Process terminated by user');
      process.exit(0);
    }

    // Log other errors and exit with failure code
    logger.error('Failed to start application:', error);
    process.exit(1);
  }
};

// Set up signal handlers for graceful shutdown
process.on('SIGINT', () => {
  logger.info('Received SIGINT. Gracefully shutting down...');
  process.exit(0);
});

process.on('SIGTERM', () => {
  logger.info('Received SIGTERM. Gracefully shutting down...');
  process.exit(0);
});

// Start the application
main();<|MERGE_RESOLUTION|>--- conflicted
+++ resolved
@@ -20,12 +20,9 @@
 import { LLMConfiguration } from '@autonomys/agent-core/src/services/llm/types.js';
 import { createChatNodeConfig } from '@autonomys/agent-core/src/agents/chat/config.js';
 import { registerOrchestratorRunner } from '@autonomys/agent-core/src/agents/workflows/registration.js';
-<<<<<<< HEAD
 import { createTaskQueue } from '@autonomys/agent-core/src/agents/workflows/orchestrator/scheduler/taskQueue.js';
 
 // Process command line arguments for the Twitter agent
-=======
->>>>>>> 6704689a
 parseArgs();
 
 // Set up logging for our Twitter agent
@@ -53,11 +50,8 @@
 // Set up the chat application instance
 // This provides conversational capabilities to our agent
 const chatAppInstance = async (): Promise<any> => {
-<<<<<<< HEAD
   // Configure a lightweight model for chat interactions
-=======
   const promptTemplate = createPromptTemplate(characterName);
->>>>>>> 6704689a
   const modelConfig: LLMConfiguration = {
     model: 'claude-3-5-haiku-latest',
     provider: 'anthropic',
