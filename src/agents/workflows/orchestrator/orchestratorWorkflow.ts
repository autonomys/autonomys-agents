--- conflicted
+++ resolved
@@ -27,21 +27,14 @@
   pruningParameters?: PruningParameters,
 ): Promise<OrchestratorConfig> => {
   const toolNode = new ToolNode(tools);
-<<<<<<< HEAD
-  const orchestratorModel = LLMFactory.createModel(model).bind({
-    tools,
-  });
-  if (pruningParameters === undefined) {
+  const orchestratorModel = LLMFactory.createModel(model);
+  if (!pruningParameters) {
     pruningParameters = {
       maxWindowSummary: config.orchestratorConfig.MAX_WINDOW_SUMMARY,
       maxQueueSize: config.orchestratorConfig.MAX_QUEUE_SIZE,
     };
   }
   return { orchestratorModel, toolNode, prompts, pruningParameters };
-=======
-  const orchestratorModel = LLMFactory.createModel(config.llmConfig.nodes.orchestrator);
-  return { orchestratorModel, toolNode, prompts };
->>>>>>> 1e50d039
 };
 
 const handleConditionalEdge = async (state: OrchestratorStateType) => {
