--- conflicted
+++ resolved
@@ -112,14 +112,6 @@
 
   const nodes = await createNodes(runnerOptions);
   const workflow = await createOrchestratorWorkflow(nodes, runnerOptions.pruningParameters);
-<<<<<<< HEAD
-  logger.debug('prompts', {
-    inputPrompt: runnerOptions.prompts?.inputPrompt,
-    messageSummaryPrompt: runnerOptions.prompts?.messageSummaryPrompt,
-    finishWorkflowPrompt: runnerOptions.prompts?.finishWorkflowPrompt,
-  });
-=======
->>>>>>> 8e45c69a
 
   const memoryStore = new MemorySaver();
   const app = workflow.compile({ checkpointer: memoryStore });
