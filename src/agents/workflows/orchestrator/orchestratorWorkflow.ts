--- conflicted
+++ resolved
@@ -228,12 +228,7 @@
 
         taskQueue.updateTaskStatus(taskQueue.currentTask?.id || '', 'completed', result);
 
-<<<<<<< HEAD
-        return { summary: workflowSummary, schedule };
-=======
-        runnerConfig.vectorStore.close();
         return result;
->>>>>>> 066289dd
       } else {
         workflowLogger.error('Workflow completed but no finished workflow data found', {
           finalState,
