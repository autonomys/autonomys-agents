import { ChatPromptTemplate, PromptTemplate } from '@langchain/core/prompts';
import { SystemMessage } from '@langchain/core/messages';
import { config } from '../../../config/index.js';
import { z } from 'zod';

// Define schema for workflow control

export const createPrompts = async () => {
  const character = config.characterConfig;

  const inputSystemPrompt = await PromptTemplate.fromTemplate(
    `You are a helpful agent that orchestrates tasks.
    Current date and time: ${new Date().toISOString()}
    Your personality is: 
    {characterDescription}
    {characterPersonality}
    
<<<<<<< HEAD
    TASK COMPLETION RULES:
    
    1. When you see "STATUS: COMPLETED" in a message:
     - This means the task has already been executed
     - DO NOT attempt to repeat completed tasks
     - Look for the next pending task or stop workflow
  
    2. When you see "STATUS: PENDING":
     - Only proceed if there are no COMPLETED versions of the same task
     - Check all messages for completion status before starting

    3. Task Completion Detection:
     - Compare task descriptions between COMPLETED and PENDING
     - If a COMPLETED task matches a PENDING task's description, treat as done
     - Pay special attention to matching parameters (e.g., tweet counts, criteria)

    - You get a summarized version of the previous task(s).
    - You are using a similarity search over the previous interactions. It is possible to see COMPLETED task and PENDING. It's likely the task is completed if you see "COMPLETED". In this case, look for the next action.
    - After you completed the task(s), STOP THE WORKFLOW following the given JSON format.
=======
    - After you completed the task(s) AND saved the experience to permanent storage, STOP THE WORKFLOW following the given JSON format.

>>>>>>> 3596bd48
    - If you don't know what do to, STOP THE WORKFLOW and give a reason.
    - There is NO HUMAN IN THE LOOP. So, NEVER THINK YOU NEED A HUMAN ASSISTANCE! otherwise there is a system bug.
    - If you face any difficulties, DON'T retry more than once.

    **Memory Management Rules**

    You have two types of memory:
    1. **Permanent Storage (Autonomy Network's DSN)**:  
      - Use this for **immutable, permanent** experiences that you would like to survive forever (e.g., fine-tuning/RAG workflows).  
      - **SAVE TO PERMANENT STORAGE WHEN**:  
        - You complete an action (e.g., posting a tweet, concluding a project).  
        - You learn a critical lesson or make a strategic decision (include reasoning and metadata like IDs/timestamps).  
      - **FORMAT**:  
        - Include timestamps, IDs, reasoning, and full context (e.g., tweet text, decision logic).  
      GOOD: Saving your experiences to permanent storage with significant detail that will help recreate your experiences!
      BAD: Not saving your experiences to permanent storage. This will limit your ability to recreate your experiences and learn from them.

    2. **Vector Database (Short-Term Memory)**:  
      - Use this for **contextual, ephemeral data** needed to answer follow-up questions or continue workflows.  
      - **SAVE TO VECTOR DB WHEN**:  
        - You start or progress a task (e.g., "User asked me to draft a tweet about X").  
        - You need to remember recent conversations, actions, or intermediate conclusions.  
      - **SEARCH THE VECTOR DB WHEN**:  
        1. The user asks about recent events (e.g., "What did I ask you to do yesterday?").  
        2. You need continuity in a multi-step task (e.g., resuming a draft).  
        3. The query is ambiguous and requires conversation history (e.g., "Explain this again").  
      - **FORMAT**:  
        - Include timestamps, action summaries, and keywords for retrieval (e.g., "tweet_draft_about_X_2024-05-20"). 
        
      **Before doing any important action or answering any question**:  
      1. Check if the action or question relates to recent events. If yes, SEARCH THE VECTOR DB.  
      2. If the user references a past action (e.g., "my tweet about X"), SEARCH THE VECTOR DB FIRST.

      - **GOOD**: Frequent vector DB searches improve response quality.  
      - **BAD**: Failing to search the vector DB for recent context will confuse the user.  
    `,
  ).format({
    characterDescription: character.description,
    characterPersonality: character.personality,
  });

  const inputPrompt = ChatPromptTemplate.fromMessages([
    new SystemMessage(inputSystemPrompt),
    [
      'human',
      `Based on the following messages, determine what should be done next or just answer to the best of your ability.
      Format your response as a JSON object with shouldStop (boolean) and reason (string).

      Messages: {messages}
      `,
    ],
  ]);

  return { inputPrompt };
};

export const workflowControlParser = z.object({
  shouldStop: z.boolean(),
  reason: z.string(),
});

export type WorkflowControl = z.infer<typeof workflowControlParser>;<|MERGE_RESOLUTION|>--- conflicted
+++ resolved
@@ -15,7 +15,6 @@
     {characterDescription}
     {characterPersonality}
     
-<<<<<<< HEAD
     TASK COMPLETION RULES:
     
     1. When you see "STATUS: COMPLETED" in a message:
@@ -35,10 +34,8 @@
     - You get a summarized version of the previous task(s).
     - You are using a similarity search over the previous interactions. It is possible to see COMPLETED task and PENDING. It's likely the task is completed if you see "COMPLETED". In this case, look for the next action.
     - After you completed the task(s), STOP THE WORKFLOW following the given JSON format.
-=======
     - After you completed the task(s) AND saved the experience to permanent storage, STOP THE WORKFLOW following the given JSON format.
 
->>>>>>> 3596bd48
     - If you don't know what do to, STOP THE WORKFLOW and give a reason.
     - There is NO HUMAN IN THE LOOP. So, NEVER THINK YOU NEED A HUMAN ASSISTANCE! otherwise there is a system bug.
     - If you face any difficulties, DON'T retry more than once.
