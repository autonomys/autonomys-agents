--- conflicted
+++ resolved
@@ -4,14 +4,10 @@
 import { VectorDB } from '../../../../services/vectorDb/VectorDB.js';
 const logger = createLogger('workflow-summary-node');
 
-<<<<<<< HEAD
 export const createWorkflowSummaryNode = (
-  { orchestratorModel }: OrchestratorConfig,
+  { orchestratorModel, prompts }: OrchestratorConfig,
   vectorStore: VectorDB,
 ) => {
-=======
-export const createWorkflowSummaryNode = ({ orchestratorModel, prompts }: OrchestratorConfig) => {
->>>>>>> d1b5b2d2
   const runNode = async (state: typeof OrchestratorState.State) => {
     logger.info('Workflow Summary Node');
 
