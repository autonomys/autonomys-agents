import { createLogger } from '../../../../utils/logger.js';
import { OrchestratorConfig, OrchestratorState } from '../types.js';
<<<<<<< HEAD
import { workflowControlParser } from './inputPrompt.js';
const logger = createLogger('orchestrator-input-node');

const parseWorkflowControl = async (content: unknown) => {
  if (typeof content === 'string') {
    try {
      return await workflowControlParser.parse(content);
    } catch (error) {
      logger.error('Failed to parse workflow control. Applying fallback termination.', {
        error,
        content,
      });
      return { shouldStop: true, reason: 'Failed to parse control message' };
    }
  }
  return undefined;
};

export const createInputNode = ({ orchestratorModel, prompts }: OrchestratorConfig) => {
=======
import { VectorDB } from '../../../../services/vectorDb/VectorDB.js';
const logger = createLogger('orchestrator-input-node');

export const createInputNode = (
  { orchestratorModel, prompts }: OrchestratorConfig,
  vectorStore: VectorDB,
) => {
>>>>>>> 9dc52070
  const runNode = async (state: typeof OrchestratorState.State) => {
    const { messages } = state;
    logger.info('Running input node with messages:', {
      messages: messages.map(message => message.content),
    });
    const formattedPrompt = await prompts.inputPrompt.format({
      messages: messages.map(message => message.content),
    });
    const result = await orchestratorModel.invoke(formattedPrompt);

    const usage = result.additional_kwargs?.usage as
      | { input_tokens: number; output_tokens: number }
      | undefined;
    logger.info('Result:', {
      content: result.content,
      inputTokens: usage?.input_tokens,
      outputTokens: usage?.output_tokens,
    });
<<<<<<< HEAD

    const workflowControl = await parseWorkflowControl(result.content);

    const newMessage = { messages: [result] };
    if (workflowControl) {
      return { ...newMessage, workflowControl };
    }
    return newMessage;
=======
    await vectorStore.insert(JSON.stringify(result.content));
    return {
      messages: [result],
    };
>>>>>>> 9dc52070
  };
  return runNode;
};<|MERGE_RESOLUTION|>--- conflicted
+++ resolved
@@ -1,8 +1,8 @@
 import { createLogger } from '../../../../utils/logger.js';
 import { OrchestratorConfig, OrchestratorState } from '../types.js';
-<<<<<<< HEAD
 import { workflowControlParser } from './inputPrompt.js';
 const logger = createLogger('orchestrator-input-node');
+import { VectorDB } from '../../../../services/vectorDb/VectorDB.js';
 
 const parseWorkflowControl = async (content: unknown) => {
   if (typeof content === 'string') {
@@ -19,16 +19,11 @@
   return undefined;
 };
 
-export const createInputNode = ({ orchestratorModel, prompts }: OrchestratorConfig) => {
-=======
-import { VectorDB } from '../../../../services/vectorDb/VectorDB.js';
-const logger = createLogger('orchestrator-input-node');
 
 export const createInputNode = (
   { orchestratorModel, prompts }: OrchestratorConfig,
   vectorStore: VectorDB,
 ) => {
->>>>>>> 9dc52070
   const runNode = async (state: typeof OrchestratorState.State) => {
     const { messages } = state;
     logger.info('Running input node with messages:', {
@@ -47,7 +42,7 @@
       inputTokens: usage?.input_tokens,
       outputTokens: usage?.output_tokens,
     });
-<<<<<<< HEAD
+    await vectorStore.insert(JSON.stringify(result.content));
 
     const workflowControl = await parseWorkflowControl(result.content);
 
@@ -56,12 +51,6 @@
       return { ...newMessage, workflowControl };
     }
     return newMessage;
-=======
-    await vectorStore.insert(JSON.stringify(result.content));
-    return {
-      messages: [result],
-    };
->>>>>>> 9dc52070
   };
   return runNode;
 };