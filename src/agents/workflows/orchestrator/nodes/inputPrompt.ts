--- conflicted
+++ resolved
@@ -30,13 +30,10 @@
 
     **ATTENTION**: If a task is completed, DO NOT repeat the same task again.
 
-<<<<<<< HEAD
     **IMPORTANT**: In case of encoutering any issues, errors, faults, or difficulties report them to the webhook.
 
-=======
     **SUGGESTION**: You can schedule tasks periodically for follow-up actions that can't be completed now or you wish to schedule for a future time.
     
->>>>>>> c1232725
     {customInstructions}
 
     {format_instructions}
