import { ExperienceManager } from '../../../blockchain/agentExperience/types.js';
import { getVectorDB } from '../../../services/vectorDb/vectorDBPool.js';
import { createAgentExperienceTools } from '../../tools/agentExperiences/index.js';
import { createGetCurrentTimeTool } from '../../tools/time/index.js';
import { createStopWorkflowTool } from '../../tools/stopWorkflow/index.js';
import { workflowControlState } from './orchestratorWorkflow.js';

<<<<<<< HEAD
export const createDefaultOrchestratorTools = (experienceManager?: ExperienceManager) => {
=======
export const createDefaultOrchestratorTools = (
  saveExperiencesToDsn: boolean = false,
  namespace: string,
) => {
>>>>>>> 72265c43
  const experienceVectorDb = getVectorDB('experiences');
  const agentExperienceTools = createAgentExperienceTools(experienceVectorDb, experienceManager);
  const getCurrentTimeTool = createGetCurrentTimeTool();
  const stopWorkflowTool = createStopWorkflowTool(workflowControlState, namespace);

  return [...agentExperienceTools, getCurrentTimeTool, stopWorkflowTool];
};<|MERGE_RESOLUTION|>--- conflicted
+++ resolved
@@ -5,14 +5,10 @@
 import { createStopWorkflowTool } from '../../tools/stopWorkflow/index.js';
 import { workflowControlState } from './orchestratorWorkflow.js';
 
-<<<<<<< HEAD
-export const createDefaultOrchestratorTools = (experienceManager?: ExperienceManager) => {
-=======
 export const createDefaultOrchestratorTools = (
-  saveExperiencesToDsn: boolean = false,
   namespace: string,
+  experienceManager?: ExperienceManager,
 ) => {
->>>>>>> 72265c43
   const experienceVectorDb = getVectorDB('experiences');
   const agentExperienceTools = createAgentExperienceTools(experienceVectorDb, experienceManager);
   const getCurrentTimeTool = createGetCurrentTimeTool();
