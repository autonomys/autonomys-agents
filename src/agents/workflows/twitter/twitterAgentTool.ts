--- conflicted
+++ resolved
@@ -18,14 +18,9 @@
       try {
         const messages = [new HumanMessage(instructions)];
         const { tools } = createTools(twitterApi);
-<<<<<<< HEAD
-        const prompts = await createPrompts();
         const namespace = 'twitter';
+        const prompts = await createTwitterPrompts();
         const runner = await getOrchestratorRunner({ tools, prompts, namespace });
-=======
-        const prompts = await createTwitterPrompts();
-        const runner = await getOrchestratorRunner({ tools, prompts });
->>>>>>> d1b5b2d2
         const result = await runner.runWorkflow(
           { messages },
           { threadId: 'twitter_workflow_state' },
