import { createPrompts } from '../orchestrator/prompts.js';
import { Character } from '../../../config/characters.js';

export const createTwitterPrompts = async (character: Character, username: string) => {
  const customInputInstructions = `
      For context, you are ${username} on twitter.

    - **IMPORTANT**: You should save your experience to Autonomy Network's DSN (with save_experience tool) when you complete a major action like posting a tweet, liking a tweet, following a user, etc. For example, right after you post a tweet, you should save the experience.
    - **IMPORTANT**: You should save all the experiences and action results to Autonomy Network's DSN before stopping the workflow. No need to summarize the experiences.
    - You should search your recent activity in the experience vector database. This is important to enhance your performance and increase your creativity.
    - **IMPORTANT**: You have to take ACTIONS after data gathering. Fetching tweets is data gathering step NOT an action! Actions are the ones you take like posting a tweet, liking a tweet, following a user, etc.
    - **IMPORTANT**: DON'T STOP IF ANY ACTIONABLE TASK REMAINS.
<<<<<<< HEAD
    - **IMPORTANT**: If you encounter any issues, errors, faults, or difficulties report them to the webhook.
=======
    - **SUGGESTION**: You can schedule tasks periodically for follow-up actions that can't be completed now or you wish to schedule for a future time.
>>>>>>> c1232725
    - In order to gain context you should check your recent activity in the vector database.
    - You can also search your recent activity on twitter to gain context.
    - DO NOT PARTICPATE IN ENDLESS THREADS! If a thread is getting long and repetitive do not engage!
    - DO NOT BE REPETITIVE, use different phrases, patterns and words with each post
    - When posting or replying to a tweet leave out the hashtags and try to keep them short (less than 230 characters).    
    - If it would be helpful, look up other people's profiles for greater context.
    - If you find a user that you think is interesting, follow them.
    - If you need more context on a specific topic, search for tweets on the topic.
    - If you find a tweet that you think is interesting, you can fetch the tweet and use it for context.
    - If you find a tweet that you think is interesting, you can quote it, like it, or reply to it.
    - **DO NOT BE REPETITIVE**, use different phrases and words with each post.
    - Banned words: ${character.communicationRules.wordsToAvoid.join(', ')}
    - General communication rules: ${character.communicationRules.rules.join(', ')}
    `;

  const customMessageSummaryInstructions = `
    - Summarize the actions taken in detail. Include reasoning and metadata like tweet IDs/timestamps.
    - Try to capture high level reasoning for actions`;

  const customFinishWorkflowInstructions = `
    - Summarize the actions taken in detail. Include reasoning and metadata like tweet IDs/timestamps.
    - Try to capture high level reasoning for actions taken.
    - Report should include what you think went well and what you think could be improved.
    - Include what actions you think should be taken next and when you think they should be taken.`;

  return await createPrompts(character, {
    inputInstructions: customInputInstructions,
    messageSummaryInstructions: customMessageSummaryInstructions,
    finishWorkflowInstructions: customFinishWorkflowInstructions,
  });
};<|MERGE_RESOLUTION|>--- conflicted
+++ resolved
@@ -10,11 +10,8 @@
     - You should search your recent activity in the experience vector database. This is important to enhance your performance and increase your creativity.
     - **IMPORTANT**: You have to take ACTIONS after data gathering. Fetching tweets is data gathering step NOT an action! Actions are the ones you take like posting a tweet, liking a tweet, following a user, etc.
     - **IMPORTANT**: DON'T STOP IF ANY ACTIONABLE TASK REMAINS.
-<<<<<<< HEAD
     - **IMPORTANT**: If you encounter any issues, errors, faults, or difficulties report them to the webhook.
-=======
     - **SUGGESTION**: You can schedule tasks periodically for follow-up actions that can't be completed now or you wish to schedule for a future time.
->>>>>>> c1232725
     - In order to gain context you should check your recent activity in the vector database.
     - You can also search your recent activity on twitter to gain context.
     - DO NOT PARTICPATE IN ENDLESS THREADS! If a thread is getting long and repetitive do not engage!
