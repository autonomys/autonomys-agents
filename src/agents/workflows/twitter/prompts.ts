--- conflicted
+++ resolved
@@ -8,13 +8,8 @@
 } from './schemas.js';
 import { ChatPromptTemplate, PromptTemplate } from '@langchain/core/prompts';
 import { SystemMessage } from '@langchain/core/messages';
-<<<<<<< HEAD
-import { wallet } from '../../tools/utils/agentWallet.js';
 import { config } from '../../../config/index.js';
-=======
 import { wallet } from '../../tools/utils/blockchain/agentWallet.js';
-import { loadCharacter } from '../../../config/characters.js';
->>>>>>> 07e5ef5c
 
 const followFormatInstructions = `
   IMPORTANT:
