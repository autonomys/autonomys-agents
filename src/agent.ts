--- conflicted
+++ resolved
@@ -14,18 +14,9 @@
   const twitterAgent = createTwitterAgentTool(twitterApi);
   const namespace = 'orchestrator';
   const { tools } = createTools();
-<<<<<<< HEAD
-  const orchestratorPrompts = await createPrompts();
-  return {
-    prompts: orchestratorPrompts,
-    tools: [...tools, twitterAgent],
-    namespace,
-  };
-=======
   const prompts = await createPrompts();
 
-  return { prompts, tools: [...tools, twitterAgent] };
->>>>>>> d1b5b2d2
+  return { prompts, tools: [...tools, twitterAgent], namespace };
 };
 
 const orchestratorConfig = await orchestatorConfig();
