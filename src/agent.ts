import { createWebSearchTool } from './agents/tools/webSearch/index.js';
import {
  createOrchestratorRunner,
  OrchestratorRunner,
} from './agents/workflows/orchestrator/orchestratorWorkflow.js';
import { createPrompts } from './agents/workflows/orchestrator/prompts.js';
import { OrchestratorRunnerOptions } from './agents/workflows/orchestrator/types.js';
import { createTwitterAgent } from './agents/workflows/twitter/twitterAgent.js';
import { config } from './config/index.js';
import { createTwitterApi } from './services/twitter/client.js';
import { createApiServer, registerRunnerWithApi, withApiLogger } from './api/server.js';
import { createSlackTools } from './agents/tools/slack/index.js';
<<<<<<< HEAD
import { createAllSchedulerTools } from './agents/tools/scheduler/index.js';

=======
import { createGitHubTools } from './agents/tools/github/index.js';
>>>>>>> 270939d3
const character = config.characterConfig;
const orchestratorConfig = async (): Promise<OrchestratorRunnerOptions> => {
  //shared twitter agent and orchestrator config
  const webSearchTool = config.SERPAPI_API_KEY ? [createWebSearchTool(config.SERPAPI_API_KEY)] : [];
  const saveExperiences = config.autoDriveConfig.AUTO_DRIVE_SAVE_EXPERIENCES;
  const monitoringEnabled = config.autoDriveConfig.AUTO_DRIVE_MONITORING;
  const schedulerTools = config.API_PORT ? createAllSchedulerTools(config.API_PORT) : [];

  //Twitter agent config
  const { USERNAME, PASSWORD, COOKIES_PATH } = config.twitterConfig;
  const twitterApi = await createTwitterApi(USERNAME, PASSWORD, COOKIES_PATH);

  const twitterAgentTool = createTwitterAgent(twitterApi, character, {
    tools: [...webSearchTool, ...schedulerTools],
    postTweets: config.twitterConfig.POST_TWEETS,
    saveExperiences,
    monitoring: {
      enabled: monitoringEnabled,
    },
    modelConfigurations: config.twitterConfig.model_configurations,
  });

  //If slack api key is provided, add slack tools
  const slackTools = config.slackConfig.SLACK_APP_TOKEN
    ? await createSlackTools(config.slackConfig.SLACK_APP_TOKEN)
    : [];

  //If github api key is provided, add github tools
  const { GITHUB_TOKEN, GITHUB_OWNER, GITHUB_REPO } = config.githubConfig;
  const githubTools =
    GITHUB_TOKEN && GITHUB_OWNER && GITHUB_REPO
      ? await createGitHubTools(GITHUB_TOKEN, GITHUB_OWNER, GITHUB_REPO)
      : [];

  //Orchestrator config
  const prompts = await createPrompts(character, { selfSchedule: true });

  return {
    modelConfigurations: config.orchestratorConfig.model_configurations,
<<<<<<< HEAD
    tools: [twitterAgentTool, ...webSearchTool, ...slackTools, ...schedulerTools],
=======
    tools: [twitterAgentTool, ...webSearchTool, ...slackTools, ...githubTools],
>>>>>>> 270939d3
    prompts,
    saveExperiences,
    monitoring: {
      enabled: monitoringEnabled,
    },
  };
};

const orchestrationConfig = await orchestratorConfig();
export const orchestratorRunner = (() => {
  let runnerPromise: Promise<OrchestratorRunner> | undefined = undefined;
  return async () => {
    const apiServer = createApiServer();
    if (!runnerPromise) {
      const namespace = 'orchestrator';

      runnerPromise = createOrchestratorRunner(character, {
        ...orchestrationConfig,
        ...withApiLogger(namespace),
      });
      runnerPromise = registerRunnerWithApi(runnerPromise, apiServer, namespace);
    }
    return runnerPromise;
  };
})();<|MERGE_RESOLUTION|>--- conflicted
+++ resolved
@@ -10,12 +10,9 @@
 import { createTwitterApi } from './services/twitter/client.js';
 import { createApiServer, registerRunnerWithApi, withApiLogger } from './api/server.js';
 import { createSlackTools } from './agents/tools/slack/index.js';
-<<<<<<< HEAD
 import { createAllSchedulerTools } from './agents/tools/scheduler/index.js';
+import { createGitHubTools } from './agents/tools/github/index.js';
 
-=======
-import { createGitHubTools } from './agents/tools/github/index.js';
->>>>>>> 270939d3
 const character = config.characterConfig;
 const orchestratorConfig = async (): Promise<OrchestratorRunnerOptions> => {
   //shared twitter agent and orchestrator config
@@ -55,11 +52,7 @@
 
   return {
     modelConfigurations: config.orchestratorConfig.model_configurations,
-<<<<<<< HEAD
-    tools: [twitterAgentTool, ...webSearchTool, ...slackTools, ...schedulerTools],
-=======
-    tools: [twitterAgentTool, ...webSearchTool, ...slackTools, ...githubTools],
->>>>>>> 270939d3
+    tools: [twitterAgentTool, ...webSearchTool, ...slackTools, ...githubTools, ...schedulerTools],
     prompts,
     saveExperiences,
     monitoring: {
