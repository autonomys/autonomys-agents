<<<<<<< HEAD
import { Router } from 'express';
import { executeWorkflow } from '../controller/WorkflowController.js';
=======
import { Request, Response, Router } from 'express';
import { orchestratorRunners } from '../server.js';
import { createLogger } from '../../utils/logger.js';
import asyncHandler from 'express-async-handler';
import { broadcastTaskUpdate } from '../server.js';
const logger = createLogger('api-server');
>>>>>>> 1561c183

export const createWorkflowsRouter = (): Router => {
  const router = Router();

<<<<<<< HEAD
  router.post('/:namespace/run', executeWorkflow);
=======
  router.post(
    '/:namespace/run',
    asyncHandler(async (req: Request, res: Response) => {
      const { namespace } = req.params;
      const { message } = req.body;

      if (!message) {
        res.status(400).json({ error: 'Message is required' });
        return;
      }

      const runner = orchestratorRunners.get(namespace);
      if (!runner) {
        res.status(404).json({ error: `No runner found for namespace: ${namespace}` });
        return;
      }

      runner.scheduleTask(message, new Date(Date.now()));
      broadcastTaskUpdate(namespace);

      res.status(200).json({
        status: 'success',
      });
    }),
  );
>>>>>>> 1561c183

  return router;
};<|MERGE_RESOLUTION|>--- conflicted
+++ resolved
@@ -1,47 +1,9 @@
-<<<<<<< HEAD
 import { Router } from 'express';
 import { executeWorkflow } from '../controller/WorkflowController.js';
-=======
-import { Request, Response, Router } from 'express';
-import { orchestratorRunners } from '../server.js';
-import { createLogger } from '../../utils/logger.js';
-import asyncHandler from 'express-async-handler';
-import { broadcastTaskUpdate } from '../server.js';
-const logger = createLogger('api-server');
->>>>>>> 1561c183
 
 export const createWorkflowsRouter = (): Router => {
   const router = Router();
 
-<<<<<<< HEAD
   router.post('/:namespace/run', executeWorkflow);
-=======
-  router.post(
-    '/:namespace/run',
-    asyncHandler(async (req: Request, res: Response) => {
-      const { namespace } = req.params;
-      const { message } = req.body;
-
-      if (!message) {
-        res.status(400).json({ error: 'Message is required' });
-        return;
-      }
-
-      const runner = orchestratorRunners.get(namespace);
-      if (!runner) {
-        res.status(404).json({ error: `No runner found for namespace: ${namespace}` });
-        return;
-      }
-
-      runner.scheduleTask(message, new Date(Date.now()));
-      broadcastTaskUpdate(namespace);
-
-      res.status(200).json({
-        status: 'success',
-      });
-    }),
-  );
->>>>>>> 1561c183
-
   return router;
 };