--- conflicted
+++ resolved
@@ -31,17 +31,11 @@
 
 const startWorkflowPolling = async () => {
   try {
-<<<<<<< HEAD
-    const _result = await runOrchestratorWorkflow(
-      `Get the latest mentioned tweets, and reply to them. Then, upload your experience to the Autonomy Network's DSN.`,
-    );
-=======
     const initalMessage = new HumanMessage(`
       You are expected to run the twitter workflow periodically in order to maintain social engagement.
     `);
 
     const result = await orchestratorRunner.runWorkflow({ messages: [initalMessage] });
->>>>>>> 001f32d0
 
     logger.info('Workflow execution completed successfully for character:', {
       charcterName: config.characterConfig.name,
